--- conflicted
+++ resolved
@@ -1,17 +1,6 @@
 # Jupyter notebook temporary files
 .ipynb_checkpoints/
 ./jnb/.ipynb_checkpoints/
-<<<<<<< HEAD
-
-# Various output folders & scripts
-./jnb/XID2028/
-./jnb/NGC7469/
-./jnb/J1652/
-./jnb/q3dfit_XID2028_MIR.ipynb 
-./jnb/q3dfit_J1652_MIR.ipynb
-./jnb/q3dfit_from_npy_file.py 
-=======
->>>>>>> 069aeaef
 
 # Byte-compiled / optimized / DLL files
 __pycache__/
