<<<<<<< HEAD
=======
1.1.3rc2 (25 May 2023)
------------------
- Cleaning up jnb dir and .gitignore.

1.1.3rc1 (25 May 2023)
------------------
- Bugfix in continuum fit arguments, introduced by questfit tweaks
  
>>>>>>> 069aeaef
1.1.2 (24 May 2023)
------------------
- Bugfix: restline, observedlinez to remove hardcoded paths.
- Added flux, wavelength information to q3dout class.
- Optional line flux error computation from residual.
- Enhanced component sorting in q3dcollect.
- Hotfix: error in checking nan status of q3do.perror in fitspec.
- Various changes/fixes related to questfit and MIR plotting.

1.1.1 (6 Apr 2023)
------------------
- Changed checkcomp to check S/N on peak flux rather than total flux.
- Added option to change lmfit method to, e.g., leastsq, in line and cont. fitting.
- Changed radius = 0 case in spectral extraction to single spaxel.
- readcube.makeqsotemplate now invokes readcube.specextract for either a single-spaxel or a circular extraction. col and row can be specified.
- Bugfix: total flux in q3dout.sepfitpars()
- Execute_fitloop now logs core # explicitly
- Made plotquest() compatible with object architecture via new function plotdecomp().
- Bugfix: 'IR' option in plotcont() now works when some components (e.g. QSO templates) are not affected by extinction / absorption.
- Bugfix: redshift mistake within questfit()
- Made 'decompose_qso_fit' functionality work with updated architecture
- Enable white mode in plot_decomp(), include line fit in residuals if specified
- Added subone option to checkcomp.
- Bugfix: if all points rejected, abort fit.
- Add calculation of fluxpkerr based on error spectrum in case of np.nan due to bounds.
- Bugfix: flux calculation for lines (sigmaerr was wrong);
- Bugfix: output file for plots now defaults to output file specified in method call rather than file defined in load_q3dout()
- q3dout now contains parameter error dictionary with fluxpkerr computed from error spectrum.
- Bugfix: constrained_layout vs. tight_layout in q3dpro
- Bugfix: removed minima on even exponential terms in qsohostfcn to prevent qso and stellar templates from flipping sign
- Cleaned up treatment of input/output flux and wave units, including more verbose output for debugging.
- Relaxed version requirements in setup.
- Hotfix (10 Apr 2023): perror check in fitspec.

1.1.0 (27 Feb 2023)
-------------------

- MIR Spitzer notebook ported to new framework.

Patches:
- q3di now a required argument to q3do.line_fit()
- forcefloat64 now an option to q3di, for forcing 64-bit float inputs to
  continuum fitting routine
- Bugfix: q3dutil typo on line 209
- Linelist cleanups, additions

1.0.1 (7 Dec 2022)
------------------

Patches:
- Fixed bug in initialization of line ratio constraints. Added text
  better describing these constraints in notebooks.
- Fixed error in multicore processing due to conflicting
  filenames. math.py, utility.py, and q3dfit.py renamed to q3dmath.py,
  q3dutil.py, and q3df.py.
- All inputs to LMFIT now float32 to prevent numerical errors.
- Added sphinx processing for readthedocs.
- Fixed link errors in readthedocs.
- Bugfix: checkcomp now working properly.
- Misc. bugfixes.
  
1.0.0 (15 Nov 2022)
-------------------

Release for JWST Cycle 2 Call for Proposals. MIR fitting still in
progress due to lack of Q3D MIRI data, pending resolution of MIRI
grating issue.
- Software tested on NIRSpec data of J1652.
- Initialization dictionary converted to q3din class.
- Fit output now q3dout class.
- Plots of fit results moved to methods of q3dout class.
- Renaming / combining / clean-up of files.

0.1.0
-----

First release.<|MERGE_RESOLUTION|>--- conflicted
+++ resolved
@@ -1,5 +1,3 @@
-<<<<<<< HEAD
-=======
 1.1.3rc2 (25 May 2023)
 ------------------
 - Cleaning up jnb dir and .gitignore.
@@ -8,7 +6,6 @@
 ------------------
 - Bugfix in continuum fit arguments, introduced by questfit tweaks
   
->>>>>>> 069aeaef
 1.1.2 (24 May 2023)
 ------------------
 - Bugfix: restline, observedlinez to remove hardcoded paths.
