# q3dfit
Python software for fitting integral field spectroscopic data

# Validation
<<<<<<< HEAD
`q3dfit` can be parallelized across multiple processor cores using the
Message Passing Interface (MPI) standard. To enable this capability,
[install](https://www.mpich.org/downloads/) `mpich` on your hardware
and `pip install` the Python package `mpi4py.`
=======
>>>>>>> 53ace239

These assume that Python is properly pathed.

## ground-based data, rest-frame optical, single emission-line component, single spaxel, quasar

Data cube is from Gemini/GMOS observations of PG1411+442 

1. Download necessary files from the [Q3D Box folder](https://rhodes.box.com/s/q4zsp63ps01olkkh846k1nzbfw744gns):
   - `./testing/pg1411/pg1411rb3.fits`
   - `./testing/pg1411/pg1411qsotemplate.npy`
   - `./testing/pg1411/pg1411hosttemplate.npy`
2. Edit the input/output files in the Jupyter notebook `./jnb/run_q3dfit.ipynb`.
   - `infile` needs to point to `pg1411rb3.fits`
   - `qsotemplate` needs to point to `pg1411qsotemplate.npy`
   - `stellartemplates` needs to point to `pg1411hosttemplate.npy`
3. Run `q3df`/`q3da` from the notebook OR run `./test/test_pg1411c14r11.py` from a Python prompt.
4. Compare the output plots to those in the Q3D Box folder (subdirectory `./testing/pg1411/c14r11_output/`).

## Spitzer data (emission-line subtracted), rest-frame MIR, single emission-line component, single spaxel, quasar

Data "cube" is single spectrum of IRAS21219

--> This test no longer works because the fake emission line (`test-MIRLINE`) is in the wrong linelist.
A) Quasar-dominated example: Data "cube" is single spectrum of IRAS21219
1. Run `./test/test_f21219mir.py`.
2. Verify output plot in `./test/test_questfit/`.

B) Spectrum with strong MIR lines:  Data "cube" is single spectrum called 22128896 (shared by Erini / Nadia)

1. Edit the output path in the Jupyter notebook `./jnb/run_q3dfit_MIRlines.ipynb`.
2. Run `q3df`/`q3da` from the notebook OR run `./test/test_f22128896mir.py` from a Python prompt.
3. Compare outputs to files in `./test/test_questfit/`. Presently, two versions of the plots are made: a jpg file is created by `q3da`, and a png is created by `q3df` via `plot_quest`.
## NIRSPEC simulation data in the hei box

Data cube can be downloaded from the [heibox](https://heibox.uni-heidelberg.de/library/06eb022c-6252-40ea-aaa9-88af6d7d876d/Q3D/Simulations/May_2021)

1. Modify `./init/nirtest.py` accordingly and prepare the qso template to use (using `test_makeqsotemplate_nir.py` for now)
2. Run `./test/test_nirspec.py`


## SDSS spectrum, rest-frame optical, two emission-line components, galaxy + emission lines

spectrum of Makani

1. Download necessary files from the [Q3D Box folder](https://rhodes.box.com/s/q4zsp63ps01olkkh846k1nzbfw744gns):
   - `./testing/makani/makanisdss.fits`
   - `./testing/makani/makani_stelmod.npy`
2. Edit `./init/makanisdss.py`.
   - The variable `infile` needs to point to `makanisdss.fits`
   - The variable `stellartemplates` needs to point to `makani_stelmod.npy`
   - `outdir` is the location of the output files, including plots
   - `logfile` is an ASCII output file
3. Run `./test/test_makanisdss.py`.

To-do: Load in single SDSS spectrum
       Fit stellar continuum with PPXF
       Fit multiple emission-line components<|MERGE_RESOLUTION|>--- conflicted
+++ resolved
@@ -1,14 +1,11 @@
 # q3dfit
 Python software for fitting integral field spectroscopic data
 
-# Validation
-<<<<<<< HEAD
+# Validation and testing
 `q3dfit` can be parallelized across multiple processor cores using the
 Message Passing Interface (MPI) standard. To enable this capability,
 [install](https://www.mpich.org/downloads/) `mpich` on your hardware
 and `pip install` the Python package `mpi4py.`
-=======
->>>>>>> 53ace239
 
 These assume that Python is properly pathed.
 
@@ -41,13 +38,13 @@
 1. Edit the output path in the Jupyter notebook `./jnb/run_q3dfit_MIRlines.ipynb`.
 2. Run `q3df`/`q3da` from the notebook OR run `./test/test_f22128896mir.py` from a Python prompt.
 3. Compare outputs to files in `./test/test_questfit/`. Presently, two versions of the plots are made: a jpg file is created by `q3da`, and a png is created by `q3df` via `plot_quest`.
+
 ## NIRSPEC simulation data in the hei box
 
 Data cube can be downloaded from the [heibox](https://heibox.uni-heidelberg.de/library/06eb022c-6252-40ea-aaa9-88af6d7d876d/Q3D/Simulations/May_2021)
 
 1. Modify `./init/nirtest.py` accordingly and prepare the qso template to use (using `test_makeqsotemplate_nir.py` for now)
 2. Run `./test/test_nirspec.py`
-
 
 ## SDSS spectrum, rest-frame optical, two emission-line components, galaxy + emission lines
 
