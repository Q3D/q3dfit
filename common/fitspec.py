# -*- coding: utf-8 -*-
"""

  This function is the core routine to fit the continuum and emission
  lines of a spectrum.

  The function requires an initialization structure with one required
  and a bunch of optional tags, specified in INITTAGS.txt.


 :Categories:
     IFSFIT

 :Returns:
     A structure that contains the fit and much else ...

 :Params:
     lambda: in, required, type=dblarr(npix)
       Spectrum, observed-frame wavelengths.
     flux: in, required, type=dblarr(npix)
       Spectrum, fluxes.
     err: in, required, type=dblarr(npix)
       Spectrum, flux errors.
     zstar: in, required, type=structure
       Initial guess for stellar redshift
     listlines: in, required, type=hash(lines)
       Emission line rest frame wavelengths.
     listlinesz: in, required, type=hash(lines\,ncomp)
       Emission line observed frame wavelengths.
     ncomp: in, required, type=hash(lines)
       Number of components fit to each line.
     initdat: in, required, type=structure
       Structure of initialization parameters, with tags specified in
       INITTAGS.txt.

 :Keywords:
     maskwidths: in, optional, type=hash(lines\,maxncomp)
       Widths, in km/s, of regions to mask from continuum fit. If not
       set, routine defaults to +/- 500 km/s. Can also be set in INITDAT.
       Routine prioritizes the keyword definition.
     peakinit: in, optional, type=hash(lines\,maxncomp)
       Initial guesses for peak emission-line flux densities. If not
       set, routine guesses from spectrum. Can also be set in INITDAT.
       Routine prioritizes the keyword definition.
     siginit_gas: in, optional, type=hash(lines\,maxncomp)
       Initial guess for emission line widths for fitting.
     siglim_gas: in, optional, type=dblarr(2)
       Sigma limits for line fitting.
     tweakcntfit: in, optional, type=dblarr(3\,nregions)
       Parameters for tweaking continuum fit with localized polynomials. For
       each of nregions regions, array contains lower limit, upper limit, and
       polynomial degree.
     quiet: in, optional, type=byte
       Use to prevent detailed output to screen. Default is to print
       detailed output.

 :History:
     ChangeHistory::
       2009, DSNR, copied base code from Harus Jabran Zahid
       2009may, DSNR, tweaked for LRIS data
       2009jun/jul, DSNR, rewritten
       2010jan28, DSNR, fitting now done in observed frame, not rest frame
       2010mar18, DSNR, added ct_coeff output to continuum fit
       2013sep, DSNR, complete re-write
       2013nov13, DSNR, renamed, added license and copyright
       2013nov25, DSNR, changed structure tags of output spectra for clarity
       2013dec09, DSNR, removed stellar z and sig optimization;
                        added PPXF option
       2013dec10, DSNR, removed docs of initdat tags, since it's
                        repeated in INITTAGS.txt  removed linelabel
                        parameter, since it's in initdat; changed
                        'initstr' parameter to 'initdat', for
                        consistency with IFSF; testing and bug fixes
       2013dec11, DSNR, added MASK_HALFWIDTH variable; changed value
                        from 500 to 1000 km/s
       2013dec12, DSNR, added SIGINIT_GAS_DEFAULT variable
       2013dec17, DSNR, started propagation of hashes through code and
                        implementation of new calling sequence rubric
       2014jan13, DSNR, propagated use of hashes
       2014jan16, DSNR, updated treatment of redshifts; bugfixes
       2014jan17, DSNR, bugfixes; implemented SIGINIT_GAS, TWEAKCNTFIT keywords
       2014feb17, DSNR, removed code that added "treated" templates
                        prior to running a generic continuum fitting
                        routine (rebinning, adding polynomials, etc.);
                        i.e., generic continuum fitting routine is now
                        completely generic
       2014feb26, DSNR, replaced ordered hashes with hashes
       2014apr23, DSNR, changed MAXITER from 1000 to 100 in call to MPFIT
       2016jan06, DSNR, allow no emission line fit with initdat.noemlinfit
       2016feb02, DSNR, handle cases with QSO+stellar PPXF continuum fits
       2016feb12, DSNR, changed treatment of sigma limits for emission lines
                        so that they can be specified on a pixel-by-pixel basis
       2016aug31, DSNR, added option to mask continuum range(s) by hand with
                        INITDAT tag MASKCTRAN
       2016sep13, DSNR, added internal logic to check if emission-line fit present
       2016sep16, DSNR, allowed MASKWIDTHS_DEF to come in through INITDAT
       2016sep22, DSNR, tweaked continuum function call to allow new continuum
                        fitting capabilities; moved logging of things earlier
                        instead of ensconcing in PPXF loop, for use of PPXF
                        elsewhere; new output tag CONT_FIT_PRETWEAK
       2016oct03, DSNR, multiply PERROR by reduced chi-squared, per prescription
                        in MPFIT documentation
       2016oct11, DSNR, added calculation of fit residual
       2016nov17, DSNR, changed FTOL in MPFITFUN call from 1d-6 to
                        default (1d-10)
       2018mar05, DSNR, added option to convolve template with spectral resolution
                        profile
       2018may30, DSNR, added option to adjust XTOL and FTOL for line fitting
       2018jun25, DSNR, added NOEMLINMASK switch, distinct from NOEMLINFIT
       2020jun16, YI, rough translation to Python 3; changed all "lambda" variables to "wlambda" since it is a Python keyword
       2020jun22, YI, replaced emission line MPFIT with LMFIT (testing separately)
       2020jun22, YI, added scipy modules to extract XDR data (replace the IDL restore function)
       2020jun23, YI, importing Nadia's airtovac() and the pPPXF log_rebin() functions
       2020jun24, YI, importing the copy module and creating duplicate flux and err variables. I keep getting "ValueError: assignment destination is read-only"
       2020jun26, YI, fixed bugs. tested the manygauss() emission line fit call. skipped the continuum fits
       2020jun28, YI, tested the gmos.py line initialization calls for parameter set-up. minor changes
       2020jul01, DSNR, bug fixes
       2020jul07, DSNR, bug fixes; it runs all the way through now.
       2020jul08, YI, cleaned up the emission line fit section; variables for new many_gauss.py
       2020jul10, YI, bug fixes in perror_resid bloc; ran successfully
       2021jan, AV and DSNR, major changes in continuum implementation
       2021jan25, DSNR, fixed bug in errors passing into elin_lmfit
"""

import copy
import numpy as np
import pdb
import time
from astropy.table import Table
from importlib import import_module
from lmfit import Model
from ppxf.ppxf import ppxf
from ppxf.ppxf_util import log_rebin
from q3dfit.common.airtovac import airtovac
from q3dfit.common.masklin import masklin
from q3dfit.common.interptemp import interptemp
from scipy.interpolate import interp1d
from q3dfit.common.questfit import questfit
from q3dfit.common.plot_quest import plot_quest
<<<<<<< HEAD
from q3dfit.common.plot_cont import plot_cont
from astropy.constants import c
=======
from astropy.constants import c

>>>>>>> 53ace239

def fitspec(wlambda, flux, err, dq, zstar, listlines, listlinesz, ncomp,
            initdat, maskwidths=None, peakinit=None, quiet=True,
            siginit_gas=None, siglim_gas=None, tweakcntfit=None,
            col=None, row=None):

    flux_out = flux
    err_out = err

    flux = copy.deepcopy(flux)
    err = copy.deepcopy(err)

    # flux.setflags(write=True)
    # err.setflags(write=True)

    siginit_gas_def = 100.  # default sigma for initial guess
                            # for emission line widths

    if 'ebv_star' in initdat:
        ebv_star=initdat['ebv_star']
    else:
        ebv_star=None
    if 'fcninitpar' in initdat:
        fcninitpar = initdat['fcninitpar']
    else:
        fcninitpar = 'parinit'
    if 'lines' in initdat:
        # nlines = len(initdat['lines'])
        linelabel = initdat['lines']
    else:
        linelabel = b'0'
    if 'maskwidths_def' in initdat:
        maskwidths_def = initdat['maskwidths_def']
    else:
        maskwidths_def = 1000.  # default half-width in km/s for emission line masking
    if 'nomaskran' in initdat:
        nomaskran=initdat['nomaskran']
    else:
        nomaskran=''
    if siglim_gas.all():
        siglim_gas = siglim_gas
    else:
        siglim_gas = b'0'
    if 'startempfile' in initdat:
        istemp = b'1'
    else:
        istemp=b'0'
    if 'vacuum' in initdat:
        vacuum=b'1'
    else:
        vacuum=b'0'

    noemlinfit = b'0'
    if 'noemlinfit' in initdat:
        ct_comp_emlist = 0
    else:
        comp_emlist = np.where(np.array(list(ncomp.values())) != 0)[0]
        ct_comp_emlist = len(comp_emlist)
    if ct_comp_emlist == 0:
        noemlinfit = b'1'

    noemlinmask = b'0'
    if noemlinfit == b'1' and 'doemlinmask' not in initdat:
        noemlinmask = b'1'

    if bool(int(istemp)) and initdat['fcncontfit']!='questfit':

        # Get stellar templates
        startempfile = initdat['startempfile']
        if isinstance(startempfile, bytes):

            startempfile = startempfile.decode('utf-8')

        sav_data = np.load(startempfile, allow_pickle=True).item()
        template = sav_data
        # Redshift stellar templates
        templatelambdaz = np.copy(template['lambda'])
        if 'keepstarz' not in initdat:
            templatelambdaz *= 1. + zstar
        if vacuum == b'1':
            templatelambdaz = airtovac(templatelambdaz)
        if 'waveunit' in initdat:
            templatelambdaz *= initdat['waveunit']
        if 'fcnconvtemp' in initdat:
            impModule = import_module('q3dfit.common.'+initdat['fcnconvtemp'])
            fcnconvtemp = getattr(impModule, initdat['fcnconvtemp'])
            if 'argsconvtemp' in initdat:
                newtemplate = fcnconvtemp(templatelambdaz, template,
                                          **initdat['argsconvtemp'])
            else:
                newtemplate = fcnconvtemp(templatelambdaz, template)
    else:
        templatelambdaz = wlambda
    # Set up error in zstar
    zstar_err = 0.


# ;;;;;;;;;;;;;;;;;;;;;;;;;;;;;;;;;;;;;;;;;;;;;;;;;;;;;;;;;;;;;;;;;
# # Pick out regions to fit
# ;;;;;;;;;;;;;;;;;;;;;;;;;;;;;;;;;;;;;;;;;;;;;;;;;;;;;;;;;;;;;;;;;


    flux_raw = flux
    err_raw = err
    if 'fitran' in initdat:
        fitran_tmp = initdat['fitran']
    else:
        fitran_tmp = [wlambda[0],wlambda[len(wlambda)-1]]
    # indices locating good data and data within fit range
    gd_indx_1 = set(np.where(flux != 0)[0])
    gd_indx_2 = set(np.where(err > 0)[0])
    gd_indx_4 = set(np.where(np.isfinite(flux) == True)[0])
    gd_indx_6 = set(np.where(np.isfinite(err) == True)[0])
    gd_indx_7 = set(np.where(dq == 0 )[0])
    gd_indx_8 = set(np.where(wlambda >= min(templatelambdaz))[0])
    gd_indx_9 = set(np.where(wlambda <= max(templatelambdaz))[0])
    gd_indx_10 = set(np.where(wlambda >= fitran_tmp[0])[0])
    gd_indx_11 = set(np.where(wlambda <= fitran_tmp[1])[0])

    gd_indx_full = gd_indx_1.intersection(gd_indx_2, gd_indx_4, gd_indx_6,
                                          gd_indx_7, gd_indx_8, gd_indx_9,
                                          gd_indx_10, gd_indx_11)
    gd_indx_full = list(gd_indx_full)
    fitran = [min(wlambda[gd_indx_full]), max(wlambda[gd_indx_full])]

    # Find where flux is <= 0 or error is <= 0 or infinite or NaN
    # (Otherwise MPFIT chokes.)
    neg_indx = np.where(flux > 0)[0]
    ctneg = len(neg_indx)

    zerinf_indx_1 = np.where(flux == 0)[0]
    zerinf_indx_2 = np.where(err <= 0)[0]
    zerinf_indx_3 = np.where(np.isfinite(flux) == False)[0]
    zerinf_indx_5 = np.where(np.isfinite(err) == False)[0]
    zerinf_indx = np.unique(np.hstack([zerinf_indx_1, zerinf_indx_2,
                                       zerinf_indx_3, zerinf_indx_5]))

    ctzerinf = len(zerinf_indx)
    maxerr = max(err[gd_indx_full])


    # if ctneg gt 0 then begin
    #   flux[neg_indx]=-1d*flux[neg_indx]
    #   err[neg_indx]=maxerr*100d
    #   if not quiet then print,'Setting ',ctneg,' points from neg. flux to pos. '+$
    #       'and max(err)x100.',format='(A,I0,A)'
    if ctzerinf > 0:
        flux[zerinf_indx]= np.median(flux[gd_indx_full])
        err[zerinf_indx]=maxerr*100.
        if not quiet:
            print('{:s}{:0.1f}{:s}'.
                  format('FITLOOP: Setting ', ctzerinf,
                         ' points from zero/inf./NaN flux or ' +
                         'neg./zero/inf./NaN error to med(flux) ' +
                         'and max(err)x100.'))

    # indices locating data within actual fit range
    fitran_indx1 = np.where(wlambda >= fitran[0])[0]
    fitran_indx2 = np.where(wlambda <= fitran[1])[0]
    fitran_indx = np.intersect1d(fitran_indx1,fitran_indx2)
    ctfitran = len(fitran_indx)

    # indices locating good regions within wlambda[fitran_indx]
    gd_indx_full_rezero = gd_indx_full - fitran_indx[0]
    max_gd_indx_full_rezero = max(fitran_indx) - fitran_indx[0]

    igdfz1 = np.where(gd_indx_full_rezero >= 0)[0]
    igdfz2 = np.where(gd_indx_full_rezero <= max_gd_indx_full_rezero)[0]
    i_gd_indx_full_rezero = np.intersect1d(igdfz1,igdfz2)
    ctgd = len(i_gd_indx_full_rezero)

    gd_indx = gd_indx_full_rezero[i_gd_indx_full_rezero]

    # Limit data to fitrange
    npix     = len(fitran_indx)
    gdflux   = flux[fitran_indx]
    gdlambda = wlambda[fitran_indx]
    gderr    = err[fitran_indx]

    # Weight
    gdweight = 1./np.power(gderr,2.)

    # Log rebin galaxy spectrum for finding bad regions in log space
    gdflux_log,_,_  = log_rebin(fitran,flux_raw[fitran_indx])
    gderrsq_log,_,_ = log_rebin(fitran,np.power(err_raw[fitran_indx],2.))
    gderr_log = np.sqrt(gderrsq_log)
    #  neg_indx_log = where(gdflux_log lt 0,ctneg_log)

    zil1 = set(np.where(gdflux_log == 0)[0])
    zil2 = set(np.where(gdflux_log <= 0)[0])
    zil3 = set(np.where(np.isfinite(gderr_log) == False)[0])
    zerinf_indx_log = list(zil1.intersection(zil2,zil3))
    ctzerinf_log = len(zerinf_indx_log)
    gd_indx_log = np.arange(ctfitran)
    if ctzerinf_log > 0:
        gd_indx_log = np.setdiff1d(gd_indx_log,zerinf_indx_log)

    # Log rebin galaxy spectrum for use with PPXF, this time with
    # errors corrected before rebinning
    gdflux_log,gdlambda_log,velscale = log_rebin(fitran,gdflux)
    gderrsq_log,_,_ = log_rebin(fitran,np.power(gderr,2.))

    gderr_log = np.sqrt(gderrsq_log)

    # timer
    fit_time0 = time.time()

# ;;;;;;;;;;;;;;;;;;;;;;;;;;;;;;;;;;;;;;;;;;;;;;;;;;;;;;;;;;;;;;;;;
# # Fit continuum
# ;;;;;;;;;;;;;;;;;;;;;;;;;;;;;;;;;;;;;;;;;;;;;;;;;;;;;;;;;;;;;;;;;
    testing = 0
    if 'fcncontfit' in initdat and testing != 1:

        # Some defaults. These only apply in case of fitting with stellar model
        # + additive polynomial.
        stel_mod = 0.
        poly_mod = 0.

        # Mask emission lines
        # Note that maskwidths is now an astropy Table
        # Column names are line labels, rows are components
        if noemlinmask != b'1':
            if maskwidths is None:
                if 'maskwidths' in initdat:
                    maskwidths = initdat['maskwidths']
                else:
                    maskwidths = Table(np.full([initdat['maxncomp'],
                                                listlines['name'].size],
                                               maskwidths_def, dtype='float'),
                                       names=listlines['name'])

            ct_indx = masklin(gdlambda, listlinesz, maskwidths,
                              nomaskran=nomaskran)
            # Mask emission lines in log space
            ct_indx_log = masklin(np.exp(gdlambda_log), listlinesz,
                                  maskwidths, nomaskran=nomaskran)
        else:
            ct_indx = np.arange(len(gdlambda))
            ct_indx_log = np.arange(len(gdlambda_log))

        ct_indx = np.intersect1d(ct_indx, gd_indx)
        ct_indx_log = np.intersect1d(ct_indx_log, gd_indx_log)

    # ;;;;;;;;;;;;;;;;;;;;;;;;;;;;;;;;;;;;;;;;;;;;;;;;;;;;;;;;;;;;;;;;
    # # Option 1: Input function
    # ;;;;;;;;;;;;;;;;;;;;;;;;;;;;;;;;;;;;;;;;;;;;;;;;;;;;;;;;;;;;;;;;;
        if initdat['fcncontfit'] != 'ppxf':

            module = import_module('q3dfit.common.' + initdat['fcncontfit'])
            fcncontfit = getattr(module, initdat['fcncontfit'])

            if initdat['fcncontfit']=='questfit' or istemp==b'0':
              istemp=None

            if istemp:
                templatelambdaz_tmp = templatelambdaz
                templateflux_tmp = template['flux']
            else:
                templatelambdaz_tmp = b'0'
                templateflux_tmp = b'0'

            if 'argscontfit' in initdat:
                argscontfit_use = initdat['argscontfit']
                if initdat['fcncontfit'] == 'fitqsohost':
                    argscontfit_use['fitran'] = fitran
                if 'uselog' in initdat['argscontfit']:
                    argscontfit_use['index_log'] = ct_indx_log
                if 'usecolrow' in initdat['argscontfit'] and col and row:
                    argscontfit_use['colrow'] = [col, row]

                if initdat['fcncontfit'] == 'fitpoly':
                    continuum = fcncontfit(gdlambda, gdflux, gdweight, templatelambdaz_tmp,
                               templateflux_tmp, ct_indx, zstar, fitord=3,
                               quiet=quiet)[0]
                    ct_coeff=fcncontfit(gdlambda, gdflux, gdweight, templatelambdaz_tmp,
                               templateflux_tmp, ct_indx, zstar, fitord=3,
                               quiet=quiet)[1]
                    zstar=fcncontfit(gdlambda, gdflux, gdweight, templatelambdaz_tmp,
                               templateflux_tmp, ct_indx, zstar, fitord=3,
                               quiet=quiet)[2]
                else:
                  continuum, ct_coeff, zstar = \
                    fcncontfit(gdlambda, gdflux, gdweight, templatelambdaz_tmp,
                               templateflux_tmp, ct_indx, zstar,
                               quiet=quiet, **argscontfit_use)

                ppxf_sigma = 0.
                if initdat['fcncontfit'] == 'ifsf_fitqsohost' and \
                    'refit' in initdat['argscontfit']:
                    ppxf_sigma = ct_coeff['ppxf_sigma']

            else:
                if initdat['fcncontfit'] == 'fitpoly':
                    continuum = fcncontfit(gdlambda, gdflux, gdweight, templatelambdaz_tmp,
                               templateflux_tmp, ct_indx, zstar, fitord=3,
                               quiet=quiet)[0]
                    ct_coeff=fcncontfit(gdlambda, gdflux, gdweight, templatelambdaz_tmp,
                               templateflux_tmp, ct_indx, zstar, fitord=3,
                               quiet=quiet)[1]
                    zstar=fcncontfit(gdlambda, gdflux, gdweight, templatelambdaz_tmp,
                               templateflux_tmp, ct_indx, zstar, fitord=3,
                               quiet=quiet)[2]
                else:
                  continuum = \
                    fcncontfit(gdlambda, gdflux, gderr, templatelambdaz_tmp,
                               templateflux_tmp, ct_indx, ct_coeff, zstar,
                               quiet=quiet)
                ppxf_sigma = 0.

            add_poly_weights = 0.
            ct_rchisq = 0.
            ppxf_sigma_err = 0.

        # ;;;;;;;;;;;;;;;;;;;;;;;;;;;;;;;;;;;;;;;;;;;;;;;;;;;;;;;;;;;;;;;;;
        # # Option 2: PPXF
        # ;;;;;;;;;;;;;;;;;;;;;;;;;;;;;;;;;;;;;;;;;;;;;;;;;;;;;;;;;;;;;;;;;
        elif (istemp == b'1' and 'siginit_stars' in initdat):

            # Interpolate template to same grid as data
            temp_log = interptemp(gdlambda_log, np.log(templatelambdaz),
                                  template['flux'])

            # Check polynomial degree
            add_poly_degree = 4
            if 'argscontfit' in initdat:
                if 'add_poly_degree' in initdat['argscontfit']:
                    add_poly_degree = initdat['argscontfit']['add_poly_degree']

            # run ppxf
            pp = ppxf(temp_log, gdflux_log, gderr_log, velscale[0],
                      [0, initdat['siginit_stars']], goodpixels=ct_indx_log,
                      degree=add_poly_degree, quiet=quiet, reddening=ebv_star)
            poly_mod = pp.apoly
            continuum_log = pp.bestfit
            add_poly_weights = pp.polyweights
            ct_coeff = pp.weights
            ebv_star = pp.reddening
            sol = pp.sol
            solerr = pp.error

            # Resample the best fit into linear space
            cinterp = interp1d(gdlambda_log, continuum_log,
                               kind='cubic', fill_value="extrapolate")
            continuum = cinterp(np.log(gdlambda))

            # Adjust stellar redshift based on fit
<<<<<<< HEAD
            # From PPXF docs:
            # - These errors are meaningless unless Chi^2/DOF~1 (see parameter SOL below).
            # However if one *assume* that the fit is good, a corrected estimate of the
            # errors is: errorCorr = error*sqrt(chi^2/DOF) = error*sqrt(sol[6]).
            zstar += np.exp(sol[0]/c.to('km/s').value)-1.
            ppxf_sigma = sol[1]
            # ct_rchisq = sol[6]
            # solerr = []
            # solerr *= np.sqrt(sol[6])
=======
            # From ppxf docs:
            # IMPORTANT: The precise relation between the output pPXF velocity
            # and redshift is Vel = c*np.log(1 + z).
            # See Section 2.3 of Cappellari (2017) for a detailed explanation.
            zstar += np.exp(sol[0]/c.to('km/s').value)-1.
            ppxf_sigma = sol[1]

            # From PPXF docs:
            # These errors are meaningless unless Chi^2/DOF~1.
            # However if one *assumes* that the fit is good ...
>>>>>>> 53ace239
            ct_rchisq = pp.chi2
            solerr *= np.sqrt(pp.chi2)
            zstar_err = \
                np.sqrt(np.power(zstar_err, 2.) +
                        np.power((np.exp(solerr[0]/c.to('km/s').value))-1.,
                                 2.))
            ppxf_sigma_err = solerr[1]

        else:
            add_poly_weights = 0.
            ct_rchisq = 0.
            ppxf_sigma = 0.
            ppxf_sigma_err = 0.


# ;;;;;;;;;;;;;;;;;;;;;;;;;;;;;;;;;;;;;;;;;;;;;;;;;;;;;;;;;;;;;;;;;
# # Option to tweak cont. fit with local polynomial fits
# ;;;;;;;;;;;;;;;;;;;;;;;;;;;;;;;;;;;;;;;;;;;;;;;;;;;;;;;;;;;;;;;;;
        if 'tweakcntfit' in initdat:
            continuum_pretweak=continuum
        # Arrays holding emission-line-masked data
            ct_lambda=gdlambda[ct_indx]
            ct_flux=gdflux[ct_indx]
            ct_err=gderr[ct_indx]
            ct_cont = continuum[ct_indx]
            for i in range(len(tweakcntfit[0,:])):
            # Indices into full data
                tmp_ind1 = np.where(gdlambda >= tweakcntfit[i,0])[0]
                tmp_ind2 = np.where(gdlambda <= tweakcntfit[i,1])[0]
                tmp_ind = np.intersect1d(tmp_ind1,tmp_ind2)
                ct_ind = len(tmp_ind)
            # Indices into masked data
                tmp_ctind1 = np.where(ct_lambda >= tweakcntfit[i,0])[0]
                tmp_ctind2 = np.where(ct_lambda <= tweakcntfit[i,1])[0]
                tmp_ctind = np.intersect1d(tmp_ctind1,tmp_ctind2)
                ct_ctind = len(tmp_ctind)

                if ct_ind > 0 and ct_ctind > 0:
                    parinfo =  list(np.repeat({'value':0.},tweakcntfit[2,i]+1))
                    # parinfo = replicate({value:0d},tweakcntfit[2,i]+1)
                    pass # this is just a placeholder for now
                    # tmp_pars = mpfitfun('poly',ct_lambda[tmp_ctind],$
                    #                     ct_flux[tmp_ctind] - ct_cont[tmp_ctind],$
                    #                     ct_err[tmp_ctind],parinfo=parinfo,/quiet)
                    # continuum[tmp_ind] += poly(gdlambda[tmp_ind],tmp_pars)
        else:
            continuum_pretweak=continuum

            if 'dividecont' in initdat:
                gdflux_nocnt = gdflux / continuum - 1
                gdweight_nocnt = gdweight * np.power(continuum, 2.)
                gderr_nocnt = gderr / continuum
                method   = 'CONTINUUM DIVIDED'
            else:
                gdflux_nocnt = gdflux - continuum
                gdweight_nocnt = gdweight
                gderr_nocnt = gderr
                method   = 'CONTINUUM SUBTRACTED'
    else:
        add_poly_weights=0.
        gdflux_nocnt = gdflux
        gderr_nocnt = gderr
        method   = 'NO CONTINUUM FIT'
        continuum = 0.
        continuum_pretweak = 0.
        ct_coeff = 0.
        ct_indx = 0.
        ct_rchisq=0.
        ppxf_sigma=0.
        ppxf_sigma_err=0.

    fit_time1 = time.time()
    if not quiet:
        print('{:s}{:0.1f}{:s}'.format('FITSPEC: Continuum fit took ',fit_time1-fit_time0,' s.'))


    #
    # Fit emission lines
    #

    fit_params = []
    if noemlinfit != b'1':

        # Initial guesses for emission line peak fluxes (above continuum)
        if peakinit is None:
            if 'peakinit' in initdat:
                peakinit = initdat['peakinit']
            else:
                peakinit = {line: None for line in initdat['lines']}
                for line in initdat['lines']:
                    fline = interp1d(gdlambda, gdflux_nocnt, kind='linear')
                    # Check that line wavelength is in data range
                    # Use first component as a proxy for all components
                    if listlinesz[line][0] >= min(gdlambda) and \
                        listlinesz[line][0] <= max(gdlambda):
                        peakinit[line] = fline(listlinesz[line])
                        # If initial guess is negative, set to 0 to prevent
                        # fitter from choking (since we limit peak to be >= 0)
                        peakinit[line] = \
                            np.where(peakinit[line] < 0., 0., peakinit[line])
                    else:
                        peakinit[line] = np.zeros(initdat['maxncomp'])

        # Initial guesses for emission line widths
        if siginit_gas is None:
            siginit_gas = {k: None for k in initdat['lines']}
            for line in initdat['lines']:
                siginit_gas[line] = \
                    np.zeros(initdat['maxncomp']) + siginit_gas_def

        # Fill out parameter structure with initial guesses and constraints
        impModule = import_module('q3dfit.init.' + fcninitpar)
        run_fcninitpar = getattr(impModule, fcninitpar)
        emlmod, fit_params = \
            run_fcninitpar(listlines, listlinesz, initdat['linetie'], peakinit,
                           siginit_gas, initdat['maxncomp'], ncomp,
                           siglim=siglim_gas)

        # testsize = len(parinit)
        # if testsize == 0:
            # raise Exception('Bad initial parameter guesses.')

        # import matplotlib.pyplot as plt
        # plt, ax = plt.subplots()
        # ax.plot(gdlambda, gdflux_nocnt)
        # plt.show()
        # pdb.set_trace()

        # Actual fit
        lmout = emlmod.fit(gdflux_nocnt, fit_params, x=gdlambda,
                           method='least_squares', weights=gdweight_nocnt,
                           nan_policy='omit')
        specfit = lmout.best_fit
        if not quiet:
            print(lmout.fit_report(show_correl=False))

        param = lmout.best_values
        if 'plotMIR' in initdat.keys():    # Test plot here - need to transfer this to q3dfa later
          print('Plotting')
          from matplotlib import pyplot as plt
          plot_quest(gdlambda, gdflux, continuum+specfit, ct_coeff, initdat, lines=[12.8], linespec=specfit)
        covar = lmout.covar
        dof = lmout.nfree
        rchisq = lmout.redchi
        errmsg = lmout.message
        status = lmout.success

        # error messages corresponding to LMFIT,plt
        # documentation was not very helpful with the error messages...
        if status == False :
            raise Exception('LMFIT: '+errmsg)
        # #     outstr = 0
        # #     goto,finish
        # if status == 5:
        #     print('LMFIT: Max. iterations reached.')

        # Errors from covariance matrix and from fit residual.
        resid = gdflux-continuum-specfit
        perror = dict()
        for p in lmout.params:
            perror[p] = lmout.params[p].stderr
        perror_resid = perror
        # sigrange = 20.
        # for line in lines_arr:
        #     iline = np.array([ip for ip, item in enumerate(parinit)
        #                       if item['line'] == line])
        #     ifluxpk = \
        #         np.intersect1d(iline,
        #                        np.array([ip for ip, item in enumerate(parinit)
        #                                  if item['parname'] == 'flux_peak']))
        #     ctfluxpk = len(ifluxpk)
        #     isigma = \
        #         np.intersect1d(iline,
        #                        np.array([ip for ip, item in enumerate(parinit)
        #                                  if item['parname'] == 'sigma']))
        #     iwave = \
        #         np.intersect1d(iline,
        #                        np.array([ip for ip, item in enumerate(parinit)
        #                                  if item['parname'] == 'wavelength']))
        #     for i in range(0, ctfluxpk):
        #         waverange = \
        #             sigrange * np.sqrt(np.power((param[isigma[i]] /
        #                                          c*param[iwave[i]]), 2.) +
        #                                np.power(param[2], 2.))
        #         wlo = np.searchsorted(gdlambda, param[iwave[i]] - waverange/2.)
        #         whi = np.searchsorted(gdlambda, param[iwave[i]] + waverange/2.)
        #         if whi == len(gdlambda)+1:
        #             whi = len(gdlambda)-1
        #         if param[ifluxpk[i]] > 0:
        #             perror_resid[ifluxpk[i]] = \
        #                 np.sqrt(np.mean(np.power(resid[wlo:whi], 2.)))

        outlistlines = listlines # this bit of logic prevents overwriting of listlines
        cont_dat = gdflux - specfit
    else:
        cont_dat = gdflux
        specfit = 0
        rchisq = 0
        dof = 1
        niter = 0
        status = 0
        outlistlines = 0
        parinit = 0
        param = 0
        perror = 0
        perror_resid = 0
        covar = 0
    # This sets the output reddening to a numerical 0 instead of NULL
    if ebv_star is None:
        ebv_star = 0.
        fit_time2 = time.time()
        if not quiet:
            print('{:s}{:0.1f}{:s}'.format('FITSPEC: Line fit took ',
                                           fit_time2-fit_time1, ' s.'))

# ;;;;;;;;;;;;;;;;;;;;;;;;;;;;;;;;;;;;;;;;;;;;;;;;;;;;;;;;;;;;;;;;;
# Output structure
# ;;;;;;;;;;;;;;;;;;;;;;;;;;;;;;;;;;;;;;;;;;;;;;;;;;;;;;;;;;;;;;;;;

# restore initial values
    flux = flux_out
    err = err_out

    # need to adjust the output values here...
    outstr = {'fitran': fitran,
              # Continuum fit parameters
              'ct_method': method,
              'ct_coeff': ct_coeff,
              'ct_ebv': ebv_star,
              'ct_indx': ct_indx,
              'zstar': zstar,
              'zstar_err': zstar_err,
              'ct_add_poly_weights': add_poly_weights,
              'ct_ppxf_sigma': ppxf_sigma,
              'ct_ppxf_sigma_err': ppxf_sigma_err,
              'ct_rchisq': ct_rchisq,
              # Spectrum in various forms
              'wave': gdlambda,
              'spec': gdflux,  # data
              'spec_err': gderr,
              'cont_dat': cont_dat,  # cont. data (all data - em. line fit)
              'cont_fit': continuum,  # cont. fit
              'cont_fit_pretweak': continuum_pretweak,  # cont. fit before tweaking
              'emlin_dat': gdflux_nocnt,  # em. line data (all data - cont. fit)
              'emlin_fit': specfit,  # em. line fit
              # gd_indx is applied, and then ct_indx
              'gd_indx': gd_indx,  # cuts on various criteria
              'fitran_indx': fitran_indx,  # cuts on various criteria
              #              'ct_indx': ct_indx,         # where emission is not masked, masking not in yet.
              # Line fit parameters
              'noemlinfit': noemlinfit,  # was emission line fit done?
              'noemlinmask': noemlinmask,  # were emission lines masked?
              'redchisq': rchisq,
              # 'niter': niter, (DOES NOT EXIST)
              'fitstatus': status,
              'linelist': outlistlines,
              'linelabel': linelabel,
              'maxncomp': initdat['maxncomp'],
              'parinfo': fit_params,
              'param': param,
              'perror': perror,
              'perror_resid': perror_resid,  # error from fit residual
              # 'covar': covar,
              'siglim': siglim_gas}

    # finish:
    return outstr<|MERGE_RESOLUTION|>--- conflicted
+++ resolved
@@ -137,13 +137,9 @@
 from scipy.interpolate import interp1d
 from q3dfit.common.questfit import questfit
 from q3dfit.common.plot_quest import plot_quest
-<<<<<<< HEAD
 from q3dfit.common.plot_cont import plot_cont
 from astropy.constants import c
-=======
-from astropy.constants import c
-
->>>>>>> 53ace239
+
 
 def fitspec(wlambda, flux, err, dq, zstar, listlines, listlinesz, ncomp,
             initdat, maskwidths=None, peakinit=None, quiet=True,
@@ -490,17 +486,6 @@
             continuum = cinterp(np.log(gdlambda))
 
             # Adjust stellar redshift based on fit
-<<<<<<< HEAD
-            # From PPXF docs:
-            # - These errors are meaningless unless Chi^2/DOF~1 (see parameter SOL below).
-            # However if one *assume* that the fit is good, a corrected estimate of the
-            # errors is: errorCorr = error*sqrt(chi^2/DOF) = error*sqrt(sol[6]).
-            zstar += np.exp(sol[0]/c.to('km/s').value)-1.
-            ppxf_sigma = sol[1]
-            # ct_rchisq = sol[6]
-            # solerr = []
-            # solerr *= np.sqrt(sol[6])
-=======
             # From ppxf docs:
             # IMPORTANT: The precise relation between the output pPXF velocity
             # and redshift is Vel = c*np.log(1 + z).
@@ -511,7 +496,6 @@
             # From PPXF docs:
             # These errors are meaningless unless Chi^2/DOF~1.
             # However if one *assumes* that the fit is good ...
->>>>>>> 53ace239
             ct_rchisq = pp.chi2
             solerr *= np.sqrt(pp.chi2)
             zstar_err = \
@@ -634,7 +618,7 @@
         # if testsize == 0:
             # raise Exception('Bad initial parameter guesses.')
 
-        # import matplotlib.pyplot as plt
+        # Actual fit
         # plt, ax = plt.subplots()
         # ax.plot(gdlambda, gdflux_nocnt)
         # plt.show()
@@ -643,7 +627,7 @@
         # Actual fit
         lmout = emlmod.fit(gdflux_nocnt, fit_params, x=gdlambda,
                            method='least_squares', weights=gdweight_nocnt,
-                           nan_policy='omit')
+                           max_nfev=1000, nan_policy='omit')
         specfit = lmout.best_fit
         if not quiet:
             print(lmout.fit_report(show_correl=False))
