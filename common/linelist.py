def linelist(inlines=None,linelab=True,waveunit='micron',vacuum=True):
    """
    Generates an astropy Table of lines from the master files provided in
    /data/linelists

    Returns:

       An astropy Table of lines with keywords 'name','linelab','lines'
       Example: 'Lyalpha', 'Ly \$\alpha\$', 1215.67

    Parameters:
<<<<<<< HEAD
=======

>>>>>>> 53ace239
       No required parameters; by default the entire tables are read from the
       linelist_air.tbl and linelist_vac.tbl, recomputed into vacuum and returned

    Optional parameters:
<<<<<<< HEAD
=======

>>>>>>> 53ace239
       inlines: a list of strings to match against the 'name' part of the
           master list (default is all)
       linelab: boolean variable (True or False) -- whether to return the
           Tex-friendly labels for the lines (default is True)
       vacuum: boolean variable (True or False) -- whether to return
           wavelengths in vacuum, default is True (otherwise returns air
           wavelengths); conversion is equation 3 from Morton et al. 1991
           ApJSS 77 119
       waveunit: a string variable, 'Angstrom' or 'micron', default is micron

    Examples:
<<<<<<< HEAD
=======

>>>>>>> 53ace239
        1.

        To get the central wavelengths in microns of all lines in Table 2 of
        Smith et al. 2007 ApJ 656 770 (PAHFIT paper) plus the high-ionization
        [NeVI] line typical of AGN:

        mylist=['H2_00_S7','H2_00_S6','H2_00_S5','[ArII]6.99','[NeVI]7.65','H2_00_S4',
                '[ArIII]8.99','H2_00_S3','[SIV]10.51','H2_00_S2','[NeII]12.81',
                '[NeIII]15.56','H2_00_S1','[SIII]18.71','[OIV]25.89','[FeII]25.99',
                'H2_00_S0','[SIII]33.48','[SiII]34.82']
        u=linelist(mylist)

        2.

        To get the central wavelengths in microns of the strongest lines in
        Storchi-Bergmann et al. 2009 MNRAS 394, 1148 (NIFS spectra of AGN):

        mylist=['Pae','[SIII]0.9533','HeII1.0126','HeI1.0833','Pag', '[SIX]1.2524',
                '[FeII]1.2570', 'Pab', '[FeII]1.6440', 'Br11', 'Br10','Brg',
                '[SiVII]2.4833']
        u=linelist(mylist)

        3.
<<<<<<< HEAD
=======

>>>>>>> 53ace239
        u=linelist()

        will return all lines in the catalog with labels and central wavelengths
        in vacuum in microns.

        4.

        mylist=['Paa', 'Halpha', 'Paa']
        u=linelist(inlines=mylist)

        will produce a table of vacuum wavelengths in microns for three lines
        in the same order as given, and a warning there is a duplicated line
        in mylist

        5.

        mylist=['Paa', 'Halpha', 'junk', 'H2_00_S0']
        u=linelist(inlines=mylist,vacuum=False,waveunit='Angstrom',linelab=False)

        will produce a table of air wavelengths in Angstroms for three lines, report
        that line 'junk' is not in the line list, convert to air wavelengths and
        to microns, complain that H2_00_S0 is outside the validity of the Morton's
        formula for vacuum to air conversion, and remove the line lables

        6.

        To get the central wavelength for an individual feature by name:

        wv=np.array(linelist(['Halpha'])['lines'])

        OR

        u=linelist()
        wv=np.array(u['lines'][(u['name']=='Halpha')])

    History:
    2020jun24 Created by Nadia Zakamska to work with two tables, one in air, one
        in vacuum, bringing them on the user-specified wavelength scale
    2021jun1 Updated by NLZ to include Rupke table and ISO H2 table, print
        warning if Morton conversion from vacuum to air is not applicable
    2021jun2 Updated by NLZ to include ISO forbidden line table and supply
        the input list for the typical strong Spitzer lines
    2021jun15 Updated by NLZ to include Storchi-Bergmann NIR list and default to
        microns

    """
    #import pdb
    from astropy.table import Table, vstack

    # I will have more files here, and hopefully the script will be able to
    # handle them through this list, but the default is they are all in vacuum
    lines_DSNR=Table.read('../data/linelists/linelist_DSNR.tbl',format='ipac')
    lines_H2=Table.read('../data/linelists/linelist_H2.tbl',format='ipac')
    lines_fine_str=Table.read('../data/linelists/linelist_fine_str.tbl',format='ipac')
    lines_TSB=Table.read('../data/linelists/linelist_TSB.tbl',format='ipac')
    all_tables=[lines_DSNR,lines_H2,lines_fine_str,lines_TSB]
    all_units=[lines_DSNR['lines'].unit,lines_H2['lines'].unit,lines_fine_str['lines'].unit,lines_TSB['lines'].unit]

    # get everything on the user-requested units:
    if ((waveunit!='Angstrom') & (waveunit!='micron')):
        print ('Wave unit ',waveunit,' not recognized, returning microns')
    if (waveunit=='Angstrom'):
        for i,u in enumerate(all_units):
            if (u=='micron'):
                all_tables[i]['lines']=all_tables[i]['lines']*1.e4
                all_tables[i]['lines'].unit='Angstrom'
    else:
        for i,u in enumerate(all_units):
            if (u=='Angstrom'):
                all_tables[i]['lines']=all_tables[i]['lines']*1.e-4
                all_tables[i]['lines'].unit='micron'
    # now everything is on the same units, let's stack all the tables:
    all_lines=vstack(all_tables)
    # and this will be my output variable for the user
    outlines=all_lines

    # a helper function that removes duplicate lines to check for duplicates
    # https://stackoverflow.com/questions/12897374/get-unique-values-from-a-list-in-python
    def uniqlist(inlist):
        outlist=[]
        for x in inlist:
            if x not in outlist:
                outlist.append(x)
        return outlist

    # check if there is an input list of lines, those are the only ones we
    # are retaining:
    if inlines:
        # first of all, let's check to see if any duplicate values in inlines:
        # https://stackoverflow.com/questions/12897374/get-unique-values-from-a-list-in-python
        if (inlines!=uniqlist(inlines)):
            print ('Multiple occurrences of the same lines, proceeding as user requested')
        outlines=Table(names=all_lines.colnames,
                       dtype=[all_lines.dtype[0],all_lines.dtype[1],all_lines.dtype[2]])
        for ind,inline in enumerate(inlines):
            sub_table=all_lines[(all_lines['name']==inline)]
            if (len(sub_table) == 0):
                print ('No line with name ',inline,' was found')
            # this error would only occur if the data table has duplications:
            if (len(sub_table) > 1):
                print ('Too many lines with name ', inline, ' were found in the database,')
                print ('Returning the first database occurrence')
                sub_table=sub_table[0]
            outlines=vstack([outlines, sub_table])
        # the healthy outcome is that the number of entries in the outlines
        # is the same as the number of entries in the inlines
        if (len(inlines)!=len(outlines)):
            print('Input list size different from output table size, most likely')
            print('because some lines were not found in the database')

    # if the user doesn't want Latex labels, remove them
    if (linelab==False):
        outlines.keep_columns(['name','lines'])

    if ((vacuum!=True) & (vacuum!=False)):
        print ('Incorrect input for vacuum vs air, proceeding with default (vacuum)')
        vacuum=True
    if (vacuum==False):
        # meaning air is desired; first let's check whether we need to issue
        # a Morton warning:
        if (outlines['lines'].unit=="Angstrom"):
            morton_fail=((outlines['lines']<2000) | (outlines['lines']>25000))
            if (sum(morton_fail)>0): print('Line(s) ',outlines['name'][morton_fail],
                                           ' outside of Morton validity for conversion to air')
        if (outlines['lines'].unit=="micron"):
            morton_fail=((outlines['lines']<0.2) | (outlines['lines']>2.5))
            if (sum(morton_fail)>0): print('Line(s) ',outlines['name'][morton_fail],
                                           ' outside of Morton validity for conversion to air')
        if (outlines['lines'].unit=="Angstrom"):
            temp=1.e4/outlines['lines']
        else:
            temp=1./outlines['lines']
        outlines['lines']=outlines['lines']/(1.+6.4328e-5+
                2.94981e-2/(146.-temp**2)+2.5540e-4/(41.-temp**2))

    return outlines<|MERGE_RESOLUTION|>--- conflicted
+++ resolved
@@ -9,18 +9,11 @@
        Example: 'Lyalpha', 'Ly \$\alpha\$', 1215.67
 
     Parameters:
-<<<<<<< HEAD
-=======
 
->>>>>>> 53ace239
        No required parameters; by default the entire tables are read from the
        linelist_air.tbl and linelist_vac.tbl, recomputed into vacuum and returned
 
     Optional parameters:
-<<<<<<< HEAD
-=======
-
->>>>>>> 53ace239
        inlines: a list of strings to match against the 'name' part of the
            master list (default is all)
        linelab: boolean variable (True or False) -- whether to return the
@@ -30,74 +23,66 @@
            wavelengths); conversion is equation 3 from Morton et al. 1991
            ApJSS 77 119
        waveunit: a string variable, 'Angstrom' or 'micron', default is micron
-
+    
     Examples:
-<<<<<<< HEAD
-=======
-
->>>>>>> 53ace239
         1.
 
         To get the central wavelengths in microns of all lines in Table 2 of
         Smith et al. 2007 ApJ 656 770 (PAHFIT paper) plus the high-ionization
         [NeVI] line typical of AGN:
-
+            
         mylist=['H2_00_S7','H2_00_S6','H2_00_S5','[ArII]6.99','[NeVI]7.65','H2_00_S4',
                 '[ArIII]8.99','H2_00_S3','[SIV]10.51','H2_00_S2','[NeII]12.81',
                 '[NeIII]15.56','H2_00_S1','[SIII]18.71','[OIV]25.89','[FeII]25.99',
                 'H2_00_S0','[SIII]33.48','[SiII]34.82']
         u=linelist(mylist)
-
+        
         2.
 
         To get the central wavelengths in microns of the strongest lines in
         Storchi-Bergmann et al. 2009 MNRAS 394, 1148 (NIFS spectra of AGN):
-
+            
         mylist=['Pae','[SIII]0.9533','HeII1.0126','HeI1.0833','Pag', '[SIX]1.2524',
                 '[FeII]1.2570', 'Pab', '[FeII]1.6440', 'Br11', 'Br10','Brg',
                 '[SiVII]2.4833']
         u=linelist(mylist)
 
         3.
-<<<<<<< HEAD
-=======
-
->>>>>>> 53ace239
         u=linelist()
-
+        
         will return all lines in the catalog with labels and central wavelengths
         in vacuum in microns.
-
+        
         4.
-
+        
         mylist=['Paa', 'Halpha', 'Paa']
         u=linelist(inlines=mylist)
-
+        
         will produce a table of vacuum wavelengths in microns for three lines
         in the same order as given, and a warning there is a duplicated line
         in mylist
-
+        
         5.
-
+        
         mylist=['Paa', 'Halpha', 'junk', 'H2_00_S0']
         u=linelist(inlines=mylist,vacuum=False,waveunit='Angstrom',linelab=False)
-
+        
         will produce a table of air wavelengths in Angstroms for three lines, report
         that line 'junk' is not in the line list, convert to air wavelengths and
         to microns, complain that H2_00_S0 is outside the validity of the Morton's
         formula for vacuum to air conversion, and remove the line lables
-
+        
         6.
-
+        
         To get the central wavelength for an individual feature by name:
-
+            
         wv=np.array(linelist(['Halpha'])['lines'])
-
+        
         OR
-
+        
         u=linelist()
         wv=np.array(u['lines'][(u['name']=='Halpha')])
-
+                
     History:
     2020jun24 Created by Nadia Zakamska to work with two tables, one in air, one
         in vacuum, bringing them on the user-specified wavelength scale
@@ -107,11 +92,11 @@
         the input list for the typical strong Spitzer lines
     2021jun15 Updated by NLZ to include Storchi-Bergmann NIR list and default to
         microns
-
+        
     """
     #import pdb
     from astropy.table import Table, vstack
-
+    
     # I will have more files here, and hopefully the script will be able to
     # handle them through this list, but the default is they are all in vacuum
     lines_DSNR=Table.read('../data/linelists/linelist_DSNR.tbl',format='ipac')
@@ -138,7 +123,7 @@
     all_lines=vstack(all_tables)
     # and this will be my output variable for the user
     outlines=all_lines
-
+        
     # a helper function that removes duplicate lines to check for duplicates
     # https://stackoverflow.com/questions/12897374/get-unique-values-from-a-list-in-python
     def uniqlist(inlist):
@@ -148,8 +133,8 @@
                 outlist.append(x)
         return outlist
 
-    # check if there is an input list of lines, those are the only ones we
-    # are retaining:
+    # check if there is an input list of lines, those are the only ones we 
+    # are retaining:                               
     if inlines:
         # first of all, let's check to see if any duplicate values in inlines:
         # https://stackoverflow.com/questions/12897374/get-unique-values-from-a-list-in-python
@@ -161,7 +146,7 @@
             sub_table=all_lines[(all_lines['name']==inline)]
             if (len(sub_table) == 0):
                 print ('No line with name ',inline,' was found')
-            # this error would only occur if the data table has duplications:
+            # this error would only occur if the data table has duplications:    
             if (len(sub_table) > 1):
                 print ('Too many lines with name ', inline, ' were found in the database,')
                 print ('Returning the first database occurrence')
@@ -176,7 +161,7 @@
     # if the user doesn't want Latex labels, remove them
     if (linelab==False):
         outlines.keep_columns(['name','lines'])
-
+        
     if ((vacuum!=True) & (vacuum!=False)):
         print ('Incorrect input for vacuum vs air, proceeding with default (vacuum)')
         vacuum=True
