|                    name|          lines|              linelab|
|                    char|         double|                 char|
|                        |       Angstrom|                     |
|                    null|           null|                 null|
                 SiII1304      1304.37000             SiII 1304
                  NI1200a      1200.22302               NI 1200
                 NiII1370      1370.14001             NiII 1370
                      Paa     18756.00000             P$\alpha$
                      Pag     10941.16992             P$\gamma$
                      Ly8       923.14801                   Ly8
                  NI1200b      1200.70996               NI 1200
                   Lybeta      1025.72803             Ly$\beta$
                 SiII1020      1020.70001             SiII 1020
                 SiII1526      1526.71997             SiII 1526
                SiIII1206      1206.51001            SiIII 1206
                      Bre     18181.00000          Br$\epsilon$
                   NI1199      1199.55005               NI 1199
                  CIs1560      1560.68298              CI* 1560
                  Lydelta       949.74200            Ly$\delta$
                 NIII1747      1747.84802            NIII] 1747
                  PIII917       917.12000              PIII 917
                   HeI206     20587.00000        HeI 2.06$\mu$m
                 H2_10_S5     18358.00000   H$\down2$(1-0) S(5)
                  NIII989       989.78998              NIII 989
                 CII]2329      2328.84009             CII] 2329
                  MgI2852      2852.96509              MgI 2852
               [NeIV]2425      2425.13892           [NeIV] 2425
                [SiVI]196     19646.00000     [SiVI] 1.96$\mu$m
                 NiII1454      1454.84204             NiII 1454
                CIII]1908      1908.73401            CIII] 1908
                     Ly11       918.12500                  Ly11
                   HeI108     10833.00000        HeI 1.08$\mu$m
              [ArIII]7138      7137.77002          [ArIII] 7138
                   SVI944       944.52502               SVI 944
                   OI1025      1025.76196               OI 1025
              [FeIV]2568a      2568.16992          [FeIV] 2568a
                   NI953a       953.41498                NI 953
                 H2_10_S3     19575.00000   H$\down2$(1-0) S(3)
                [SII]103c     10329.24023    [SII] 1.0329$\mu$m
                   NI953c       953.96997                NI 953
                [OII]2471      2471.08789            [OII] 2471
                [SII]103b     10323.32031    [SII] 1.0323$\mu$m
                 FeII1096      1096.87097             FeII 1096
                   OI1355      1355.59802               OI 1355
                [FeV]2708      2708.19995            [FeV] 2708
                  HeI108b     10833.21680     HeI 1.08332$\mu$m
                  SII1253      1253.80505              SII 1253
              [SiIII]1883      1882.69995          [SiIII] 1883
                  NII1083      1083.98999              NII 1083
                 [SII]103     10329.00000      [SII] 1.03$\mu$m
                 FeII1125      1125.44202             FeII 1125
                   CI1328      1328.83398               CI 1328
                 SiII1260      1260.42004             SiII 1260
                      Ly6       930.75098                   Ly6
                    OI976       976.44800                OI 976
               [ArIV]2853      2853.66992           [ArIV] 2853
               [CIII]1906      1906.68298           [CIII] 1906
               [FeVI]2145      2145.75000           [FeVI] 2145
                    NI964       964.62598                NI 964
                  OVI1037      1037.61304              OVI 1037
                   HeI187     18691.00000        HeI 1.87$\mu$m
                FeIII1122      1122.53003            FeIII 1122
               [ArIV]2868      2868.20996           [ArIV] 2868
                 FeII1121      1121.96704             FeII 1121
                   NV1242      1242.80396               NV 1242
                    OI929       929.51703                OI 929
                    OI971       971.73798                OI 971
                 SiIV1402      1402.77002             SiIV 1402
                    OI936       936.62903                OI 936
                  CIV1550      1550.77405              CIV 1550
                  OVI1031      1031.91199              OVI 1031
                [MgV]2782      2782.69995            [MgV] 2782
               [FeIV]2836      2836.57007           [FeIV] 2836
                 SiII1190      1190.42004             SiII 1190
                      Pab     12821.57812              P$\beta$
                      Brd     19451.00000            Br$\delta$
                 HeII2733      2734.10010             HeII 2733
                      Ly9       920.94702                   Ly9
                    NI965       965.04102                NI 965
                 SIII1012      1012.50403             SIII 1012
                      Brg     21661.00000            Br$\gamma$
              [ArIII]7753      7753.18994          [ArIII] 7753
                  SII1250      1250.57800              SII 1250
                 SiII1193      1193.28003             SiII 1193
                    OI988       988.77301                OI 988
                [SII]103d     10373.33008    [SII] 1.0373$\mu$m
                NIII1751b      1751.65698            NIII] 1751
                  PII1152      1152.81799              PII 1152
              [FeXII]2405      2405.80005          [FeXII] 2405
                  Lygamma       972.51703            Ly$\gamma$
               [FeIV]2830      2830.18994           [FeIV] 2830
              [MgVII]2629      2629.10010          [MgVII] 2629
                  NI1134c      1134.97998               NI 1134
                  HeI108a     10832.05762     HeI 1.08320$\mu$m
                   CI1280      1280.13501               CI 1280
                   CI1157      1157.91003               CI 1157
                  SII1259      1259.51794              SII 1259
               [SIII]9071      9071.09961           [SIII] 9071
               [FeXI]2649      2649.50000           [FeXI] 2649
               SiIII]1892      1892.03003           SiIII] 1892
                  CIII977       977.03003              CIII 977
                   NV1238      1238.82104               NV 1238
                   PV1117      1117.97742               PV 1117
                   PV1128      1128.00781               PV 1128
               [FeVI]2163      2163.68994           [FeVI] 2163
                  SIV1062      1062.65601              SIV 1062
               [MgVI]1805      1805.95996           [MgVI] 1805
                   CI1560      1560.31006               CI 1560
                 FeII1063      1063.17004             FeII 1063
                 H2_10_S2     20338.00000   H$\down2$(1-0) S(2)
                [MgV]2928      2928.00000            [MgV] 2928
               [SIII]9533      9533.20020           [SIII] 9533
                    OI924       924.95001                OI 924
              [MgVII]2509      2509.19995          [MgVII] 2509
                     Ly10       919.34198                  Ly10
                   OI1302      1302.16797               OI 1302
                NiII1467a      1467.25903             NiII 1467
                 FeII1145      1144.92603             FeII 1145
                 HeII1640      1640.40002             HeII 1640
                  Lyalpha      1215.67004            Ly$\alpha$
                    NI963       963.98999                NI 963
                  CII1334      1334.53198              CII 1334
                 H2_10_S1     21218.00000   H$\down2$(1-0) S(1)
                 SiIV1393      1393.76001             SiIV 1393
                 FeII1081      1081.87195             FeII 1081
                NiII1467b      1467.75598             NiII 1467
                   PIV950       950.65503               PIV 950
                   NII915       915.61200               NII 915
                 FeII1260      1260.52502             FeII 1260
                 CIIs1335      1335.70801             CII* 1335
                   NI953b       953.65503                NI 953
                      Pad     10052.59961             P$\delta$
                  NI1134b      1134.41504               NI 1134
                   PII963       963.80103               PII 963
                 SIII1190      1190.20605             SIII 1190
                [OII]2470      2470.96606            [OII] 2470
                  CIV1548      1548.20203              CIV 1548
              [FeIV]2568b      2568.37988          [FeIV] 2568b
                Lyepsilon       937.81403          Ly$\epsilon$
                      Ly7       926.24902                   Ly7
                  NI1134a      1134.16504               NI 1134
                   CI1139      1239.79199               CI 1139
                 NiII1317      1317.21997             NiII 1317
                   CI1277      1277.24500               CI 1277
               [CaVI]2242      2242.12988            [CaVI]2242
                    OI948       948.64600                OI 948
                   OI1039      1039.23401               OI 1039
                 MgII2795      2796.35205             MgII 2795
                 MgII2802      2803.53003             MgII 2802
               [NeIV]2422      2422.56104           [NeIV] 2422
                 H2_10_S4     18920.00000   H$\down2$(1-0) S(4)
                [SII]103a     10289.54980    [SII] 1.0289$\mu$m
                   SVI933       933.37598               SVI 933
                  HeI108c     10833.30664     HeI 1.08333$\mu$m
                  CII1036      1036.33704              CII 1036
                 FeII1143      1143.21997             FeII 1143
                  SiII989       989.87000              SiII 989
                 CII]2326      2326.11011             CII] 2326
               [CaVI]2214      2214.51001            [CaVI]2214
                    OI950       950.88501                OI 950
                NIII1751a      1751.21802            NIII] 1751
                  PII1301      1301.87000              PII 1301
<<<<<<< HEAD
             test-MIRLINE        168000.0             MIRLINE
=======
             test-MIRLINE        168000.0             MIRLINE
>>>>>>> 1cac46e7
<|MERGE_RESOLUTION|>--- conflicted
+++ resolved
@@ -160,8 +160,4 @@
                     OI950       950.88501                OI 950
                 NIII1751a      1751.21802            NIII] 1751
                   PII1301      1301.87000              PII 1301
-<<<<<<< HEAD
-             test-MIRLINE        168000.0             MIRLINE
-=======
-             test-MIRLINE        168000.0             MIRLINE
->>>>>>> 1cac46e7
+             test-MIRLINE        168000.0             MIRLINE