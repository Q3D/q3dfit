--- conflicted
+++ resolved
@@ -185,17 +185,11 @@
     ind=np.delete(ind,[0])
     ct=len(ind)
     if ct > 0:
-<<<<<<< HEAD
         ax0 = plt.Subplot(fig, inner[0])
         ax1 = plt.Subplot(fig, inner[1])
         ax0.annotate(linlab[i], (0.05, 0.9), xycoords='axes fraction', va='center', fontsize=15)
         fig.add_subplot(ax0)
         fig.add_subplot(ax1)
-=======
-        figure, (top, bottom) = plt.subplots(2)
-        top= plt.subplot2grid((5, 1), (0, 0), rowspan=3)
-        bottom = plt.subplot2grid((5, 1), (3,0),  rowspan=2)
->>>>>>> e1b93093
         ydat = spectot
         ymod = modtot
         ydattmp=np.zeros((ct), dtype=float)
@@ -221,21 +215,12 @@
             ytit='Fit'
         else:
             ytit= ''
-<<<<<<< HEAD
         ax0.set_xlim([xran[0], xran[1]])
         ax0.set_ylim([yran[0], yran[1]])
         ax0.plot (wave,ydat, color='White', linewidth=1)
         xtit = 'Observed Wavelength ($\AA$)'
         ytit=''
         ax0.plot (wave, ymod,color='Red', linewidth=2)   
-=======
-        top.set_xlim([xran[0], xran[1]])
-        top.set_ylim([yran[0], yran[1]])
-        top.plot (wave,ydat, color='White', linewidth=1)
-        xtit = 'Observed Wavelength ($\AA$)'
-        ytit=''
-        top.plot (wave, ymod,color='Red', linewidth=2)   
->>>>>>> e1b93093
         for j in range(1, ncomp+1):
           flux= cmplin(instr, linlab[i], j, velsig=1)
           for p in range (0, len(flux)):
@@ -278,18 +263,10 @@
             ytit = 'Residual' 
         else:
             ytit = ''
-<<<<<<< HEAD
         ax1.set_xlim([xran[0], xran[1]])
         ax1.set_ylim([yran[0], yran[1]])
         ax1.plot(wave, ydat, linewidth=1)
         ax1.plot(wave,ymod,color='Red')
-=======
-        bottom.set_xlim([xran[0], xran[1]])
-        bottom.set_ylim([yran[0], yran[1]])
-        bottom.plot(wave, ydat, linewidth=1)
-        bottom.plot(wave,ymod,color='Red',thick=4)
->>>>>>> e1b93093
-        plt.show()
         
  if 'micron' in pltpar:
     xtit= 'Observed Wavelength (\u03BC)'
@@ -593,4 +570,4 @@
     
     return g
 
-pltlin(instr, pltpar, outfile)
+pltlin(instr, pltpar, outfile)