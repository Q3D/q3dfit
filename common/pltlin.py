--- conflicted
+++ resolved
@@ -148,21 +148,11 @@
  else: 
     linoth= np.arange(1, nlin)
     str(linoth) 
-<<<<<<< HEAD
- 
 
  plt.style.use('dark_background') 
  fig = plt.figure(figsize=(16,13))
  for i in range (0,nlin):
     outer = gridspec.GridSpec(ny, nx, wspace=0.2, hspace=0.2)
-=======
-  
- plt.style.use('dark_background') 
- fig = plt.figure(figsize=(16,13))
-
- for i in range (0,nlin):
-    outer = gridspec.GridSpec(ny, nx, wspace=0.1, hspace=0.1)
->>>>>>> 72160a9b
     inner = gridspec.GridSpecFromSubplotSpec (2, 1, \
             subplot_spec=outer[i], wspace=0.1, hspace=0, height_ratios=[4,2], width_ratios=None)
  #create xran and ind
@@ -202,11 +192,11 @@
         xmticks=np.array([0])
         if 'micron' in pltpar:
             for t in range (int(xran[0]), int(xran[1])):
-                if t%(0.5E4)==0:
+                if t%(0.1E4)==0:
                     xmticks=np.append(xmticks, t)
         elif 'meter' in pltpar:
             for t in range (int(xran[0]), int(xran[1])):
-                if t%(0.5E10)==0:
+                if t%(0.1E10)==0:
                     xmticks=np.append(xmticks, t)
         else:
             for t in range (int(xran[0]), int(xran[1])):
