# -*- coding: utf-8 -*-
"""
Spyder Editor

This is a temporary script file.
"""
import numpy as np
import math
import pdb
import importlib
from q3dfit.common.linelist import linelist
from q3dfit.common.readcube import CUBE

def q3da(initproc, cols = None, rows = None, noplots = None, oned = None, \
         verbose = None, _extra = None):
    bad = 1.0 * 10**99
    fwhmtosig = 2.0 * math.sqrt(2.0 * np.log(2.0))
    
    if verbose != None:
        quiet = 0
    else: quiet = 1
    
    if oned != None:
        oned = 1
    else: oned = 0
    
    #reads initdat from initialization file ie pg1411 (initproc is a string)
    module = importlib.import_module('q3dfit.init.' + initproc)                 
    fcninitproc = getattr(module, initproc)    
    initdat = fcninitproc()
   
    #if 'donad' in initdat: do later       

    if not ('noemlinfit' in initdat):
        #get linelist
        if 'argslinelist' in initdat:
            listlines = linelist(initdat['lines'], **initdat['argslinelist'])
        else: listlines = linelist(initdat['lines'])
        nlines = len(listlines)
        
        #linelist with doublets to combine
        emldoublets = [['[SII]6716','[SII]6731'], \
                       ['[OII]3726','[OII]3729'], \
                       ['[NI]5198','[NI]5200'], \
                       ['[NeIII]3869','[NeIII]3967'], \
                       ['[NeV]3345','[NeV]3426'], \
                       ['MgII2796','MgII2803']]
        
        if len(emldoublets) == 1:
            ndoublets = 1
        else: ndoublets = len(emldoublets)
        
        lines_with_doublets = initdat['lines']
        
        #don't know how tocheck if a column name exists in astropy table?
        keys = listlines.keys() 
        
        for i in range (0, ndoublets):
            if (emldoublets[i][0] in keys) and \
                (emldoublets[i][1] in keys):
                dkey = emldoublets[i][0] + "+" + emldoublets[i][1]
                lines_with_doublets = [lines_with_doublets] + [dkey]
        
        #Haven't tested with linelist() yet
        if 'argslinelist' in initdat:
            linelist_with_doublets = linelist(lines_with_doublets, \
                                               **initdat['argslinelist'])
        else: linelist_with_doublets = linelist(lines_with_doublets)
    
    if 'fcnpltcont' in initdat:
        fcnpltcont = initdat['fcnpltcont']
    else: fcnpltcont = 'pltcont'

#READ DATA
    if not ('datext' in initdat): datext = 1
    else: datext = initdat['datext']
    
    if not ('varext' in initdat): varext = 2
    else: varext = initdat['varext']
    
    if not ('dqext' in initdat): dqext = 3
    else: dqext = initdat['dqext']
    
    header = bytes(1) #come back to this bc idk how it works rn
    
    if 'argsreadcube' in initdat:
        cube = CUBE(infile = initdat['infile'], quiet = quiet, oned = oned, \
                        header=header, datext = datext, varext = varext, \
                        dqext = dqext, **initdat['argsreadcube'])
    else:
        cube = CUBE(infile = initdat['infile'], quiet = quiet, oned = oned, \
                        header = header, datext = datext, varext = varext, \
                        dqext = dqext)
    
    if 'vormap' in initdat:
        vormap = initdat['vormap']
        nvorcols = max(vormap)
        #making vorcoords an np array for this one
        vorcoords  = np.zeros(nvorcols, 2)
        for i in range (1, nvorcols + 1):
            xyvor = np.where(vormap == i) #i think so?
            vorcoords[i - 1, :] = xyvor

#INITIALIZE OUTPUT FILES, need to write helper functions (printlinpar, 
#printfitpar) later
        
#INITIALIZE LINE HASH
    if not('noemlinfit' in initdat):
      emlwav = dict()
      emlwaverr = dict()
      emlsig = dict()
      emlsigerr = dict()
      emlweq = dict()
      emlflx = dict()
      emlflxerr = dict()
      emlweq['ftot'] = dict()
      emlflx['ftot'] = dict()
      emlflxerr['ftot'] = dict()
      for k in range (0, initdat['maxncomp']):
         cstr = 'c' + str(k + 1) #come back to this
         emlwav[cstr] = dict()
         emlwaverr[cstr] = dict()
         emlsig[cstr] = dict()
         emlsigerr[cstr] = dict()
         emlweq['f' + cstr] = dict()
         emlflx['f' + cstr] = dict()
         emlflxerr['f' + cstr] = dict()
         emlflx['f' + cstr + 'pk'] = dict()
         emlflxerr['f' + cstr + 'pk'] = dict()
      for line in lines_with_doublets:
         emlweq['ftot'][line] = np.zeros((cube.nrows, cube.ncols), \
               dtype = float) + bad
         emlflx['ftot'][line] = np.zeros((cube.nrows, cube.ncols), \
               dtype = float) + bad
         emlflxerr['ftot'][line] = np.zeros((cube.nrows, cube.ncols), \
               dtype = float) + bad
         for k in range (0, initdat['maxncomp']):
            cstr = 'c' + str(k + 1)
            emlwav[cstr][line] = np.zeros((cube.nrows, cube.ncols), \
               dtype = float) + bad
            emlwaverr[cstr][line] = np.zeros((cube.nrows, cube.ncols), \
               dtype = float) + bad
            emlsig[cstr][line] = np.zeros((cube.nrows, cube.ncols), \
               dtype = float) + bad
            emlsigerr[cstr][line] = np.zeros((cube.nrows, cube.ncols), \
               dtype = float) + bad
            emlweq['f' + cstr][line] = np.zeros((cube.nrows, cube.ncols), \
               dtype = float) + bad
            emlflx['f' + cstr][line] = np.zeros((cube.nrows, cube.ncols), \
               dtype = float) + bad
            emlflxerr['f' + cstr][line] = np.zeros((cube.nrows, cube.ncols), \
               dtype = float) + bad
            emlflx['f' + cstr + 'pk'][line] = np.zeros((cube.nrows, cube.ncols), \
               dtype = float) + bad
            emlflxerr['f' + cstr + 'pk'][line] = np.zeros((cube.nrows, cube.ncols), \
               dtype = float) + bad
    
    if 'flipsort' in initdat:
        flipsort = np.zeros(cube['nrows'], cube['ncols'])
        sizefs = len(initdat['flipsort'])
        for i in range (0, len(sizefs[0])): #probably right but check again lol
            flipsort[initdat['flipsort'][0][i] - 1] \
                [initdat['flipsort'][1][i] - 1] = bytes(5) #also come back to this
 
#LOOP THROUGH SPAXELS
    #switch to track when first NaD normalization done
    firstnadnorm = 1
    #switch to track when first continuum processed
    firstcontproc = 1
    
    if cols != None:
        cols = [1, cube.ncols] #makes an array with two elements?
    elif len(cols) == 1: cols = [cols, cols]
    np.array(cols).astype("int")
   
    for i in range (cols[0] - 1, cols[1]):
        if verbose != None:
            print('Column ' + (i + 1) + ' of ' + cube.ncols) 
        
        if rows != None: rows = [1, cube.nrows]
        elif len(rows) == 1: rows = [rows, rows]
        #fix(rows) bc I don't think there's an equiv in python? :
        
        for h in range(0, len(rows)):
            rows[h] = int(rows[h])        
        
        for j in range (rows[0] - 1, rows[1]):            
            novortile = 0 #bytes thing again
            
            if oned != None: #i think?
                flux = np.array(cube.dat)[:, i]
                #err = math.sqrt(abs(cube.var[:, i]))
                err = [0]
                err.pop()
                for a in cube.var[:, i]:
                    err.append(abs(a))
                dq = cube.dq[:, i]
                labin = str(i + 1).zfill(4)
                labout = labin
            else:
                if verbose != None:
                    print(' Row ' + str(j + 1) + ' of ' + str(cube['nrows']))
                
                if 'vormap' in initdat:
                    if np.isfinite(initdat['vormap'][i][j]) and \
                            (initdat['vormap'][i][j] is not bad):
                        iuse = vorcoords[initdat['vormap'][i][j] - 1, 0]
                        juse = vorcoords[initdat['vormap'][i][j] - 1, 1]
                    else: 
                        novortile = 1 #this byte thing again
                else:
                    iuse = i
                    juse = j
                
                if novortile == 1:#?? or 0? Or none?
                    #switching i and j use but uhh
                    flux = np.array(cube['dat'])[juse, iuse, :].flatten()
                    err = np.array(math.sqrt(abs(cube['var'][juse, iuse, :]))).flatten()
                    dq = np.array(cube['dq'])[juse, iuse, :].flatten()
                    labin = str(juse + 1) + '_' + str(iuse + 1) #swapped here too
                    labout = str(j + 1) + '_' + str(i + 1)
            
            #Line 344
            if novortile == 1: #??
                infile = str(initdat['outdir']) + str(initdat['label']) \
                    + '_' + labin + '.xdr'
                outfile = initdat['outdir'] + initdat['label'] + '_' + labout
                #replacement for where
                nodata = [None]
                nodata.pop(0)
                for i in range(0, len(flux)):
                    if flux[i] != 0:
                        nodata.append(i)
                ct = len(nodata)
                #check if infile exists here but for now I'm just leaving it
                filepresent = True            
            else: 
                filepresent = False
                ct = 0
            
            nofit = False #or was it true?
            
            if filepresent == False or ct < 0:
                nofit = True
                badmessage = 'No data for ' + str(i + 1) + ', ' + \
                    str(j + 1) + '.'
                print(badmessage)
            else:
                #is there nothing in here?
                huh = what
            
            struct['noemlinfit'] = err[struct['fitran_indx']] #necessary?
            
            if not 'noemlinfit' in struct:
                #get line fit params
                tflux = True #or false?
                linepars = sepfitpars(linelist, struct['param,struct']['perror'], \
                                      struct['parinfo'], tflux = tflux, \
                                      doublets = emldoublets) #need to write sepfitpars
                lineweqs = cmpweq(struct, linelist, doublets = emldoublets)
#plot emission line data, print data to a file
            if noplots == None:
                #plot emission lines
                if not 'noemlinfit' in struct:
                    if not 'nolines' in linepars:                        
                        if 'fcnpltlin' in initdat:
                            fcnpltlin = initdat['fcnpltlin']
                        else: fcnpltlin = 'ifsf_pltlin'
                        #if 'argspltlin1' in initdat:
                        
                        #if 'argspltlin2' in initdat:
                            
                #line 386
            
            if not 'noemlinfit' in struct:
                thisncomp = 0
                thisncompline = ''
                
                for line in lines_with_doublets:
                    sigtmp = linepars['sigma'][:, line]
                    fluxtmp = linepars['flux'][:, line]
                    igd = [None]
                    igd.pop(0)
                    for i in range (0, len(flux) * len(flux[0])): #assuming they're the same size
                        if sigtmp[i] != False and sigtmp[i] != bad and \
                            fluxtmp != False and fluxtmp != bad:
                            igd.append(i)
                    ctgd = len(igd) #igd is a 1d array?
                    
                    if ctgd > thisncomp:
                        thisncomp = ctgd
                        thiscompline = line
                    
                    if ctgd > 0:
                        #what do you do here?
                        line = 419
                
                if thisncomp == 1:
                    isort = 0
                    if 'flipsort' in initdat:
                        if flipsort[j, i]: #where did flipsort come from?
                            print('Flipsort set for spaxel [' + str(i + 1) \
                                  + ',' + str(j + 1) + '] but ' + \
                            'only 1 component. Setting to 2 components and ' \
                            + 'flipping anyway.')
                            isort = [1, 0]
                elif thisncomp > 2:
                    #sort components
                    igd = np.arange(thisncomp)
                    indices = np.arange(initdat['maxncomp'])
                    sigtmp = linepars['sigma'][:, thisncompline]
                    fluxtmp = linepars['flux'][:, thisncompline]
                    if not 'sorttype' in initdat:
                        isort = sigtmp[igd].sort()
                    elif initdat['sorttype'] == wave: #'wave'?? line 444
                        isort = linepars['wave'][igd, line].sort() #reversed this
                    elif initdat['sorttype'] == reversewave:
                        isort = linepars['wave'][igd, line].sort(reverse = true)
                    
                    if 'flipsort' in initdat:
                        if flipsort[j, i] != None: #????
                            isort = isort.sort(reverse = true)
                if thisncomp > 0:
                    for line in lines_with_doublets:
                        kcomp = 1
                        for sindex in isort:
                            cstr='c'+string(kcomp,format='(I0)')
                            emlwav[cstr,line,i,j]=linepars.wave[line,sindex]
                            emlwaverr[cstr,line,i,j]=linepars.waveerr[line,sindex]
                            emlsig[cstr,line,i,j]=linepars.sigma[line,sindex]
                            emlsigerr[cstr,line,i,j]=linepars.sigmaerr[line,sindex]
                            emlweq['f'+cstr,line,i,j]=lineweqs.comp[line,sindex]
                            emlflx['f'+cstr,line,i,j]=linepars.flux[line,sindex]
                            emlflxerr['f'+cstr,line,i,j]=linepars.fluxerr[line,sindex]
                            emlflx['f'+cstr+'pk',line,i,j]=linepars.fluxpk[line,sindex]
                            emlflxerr['f'+cstr+'pk',line,i,j]=linepars.fluxpkerr[line,sindex]
                            kcomp+=1 
                    

#;;;;;;;;;;;;;;;;;;;;;;;;;;;;;;;;;;;;;;;;;;;;;;;;;;;;;;;;;;;;;;;;;
#; Process NaD (normalize, compute quantities and save, plot)
#;;;;;;;;;;;;;;;;;;;;;;;;;;;;;;;;;;;;;;;;;;;;;;;;;;;;;;;;;;;;;;;;;

<<<<<<< HEAD
            #Print ppxf results to stdout
            if 'decompose_ppxf_fit' in initdat or 'decompose_qso_fit' in initdat:
                if 'argscontfit' in initdat:
                    if 'print_output' in initdat['argscontfit']:
                        print("PPXF results: ")
                        if 'decompose_ppxf_fit' in initdat:
                            ct_coeff_tmp = struct['ct_coeff']
                            poly_tmp_pct = contcube['poly_mod_tot_pct'][j, i]
                        else:
                            ct_coeff_tmp = struct['ct_coeff']['stel']
                            poly_tmp_pct = np.sum(polymod_refit) / np.sum(hostmod)
                        inz = np.where(ct_coeff_tmp != 0.0)
                        ctnz = len(inz)
                        if ctnz > 0:
                            coeffgd = ct_coeff_tmp[inz]
                            #normalize coefficients to % of total stellar coeffs.
                            totcoeffgd = np.sum(coeffgd)
                            coeffgd /= totcoeffgd
                            #re-normalize to % of total flux
                            coeffgd *= (1.0 - poly_tmp_pct)
                            starttempfile = np.load(initdat['starttempfile'] + ".npy", allow_pickle='TRUE').item()                    
                            agesgd = starttempfile['ages'][inz] #check
                            #sum coefficients over age ranges
                            iyoung = np.where(agesgd < 1e7)
                            ctyoung = len(iyoung)
                            iinter1 = np.where(agesgd > 1e7 and agesgd < 1e8)
                            ctinter1 = len(iinter1)
                            iinter2 = np.where(agesgd > 1e8 and agesgd < 1e9)
                            ctinter2 = len(iinter2)
                            iold = np.where(agesgd > 1e9)
                            ctold = len(iold)
                            if ctyoung > 0:
                                coeffyoung = np.sum(coeffgd[iyoung]) * 100.0
                            else: coeffyoung = 0.0
                            if ctinter1 > 0:
                                coeffinter1 = np.sum(coeffgd[iinter1]) * 100.0
                            else: coeffinter1 = 0.0
                            if ctinter2 > 0:
                                coeffinter2 = np.sum(coeffgd[iinter2]) * 100.0
                            else: coeffinter2 = 0.0
                            if ctold > 0:
                                coeffold = np.sum(coeffgd[iold]) * 100.0
                            else: coeffold = 0.0
                            print(str(round(coeffyoung)) + \
                                ' contribution from ages <= 10 Myr.')
                            print(str(round(coeffinter1)) + \
                                ' contribution from 10 Myr < age <= 100 Myr.')
                            print(str(round(coeffinter2)) + \
                                ' contribution from 100 Myr < age <= 1 Gyr.')
                            print(str (round(coeffold)) + \
                                ' contribution from ages > 1 Gyr.')
                        print(' Stellar template convolved with sigma = ' + \
                              str(struct['ct_ppxf_sigma']) + 'km/s')
           
            #Plot QSO and host only continuum fit
            if 'decompose_qso_fit' in initdat:
                struct_host = struct
                struct_host['spec'] -= qsomod
                struct_host['cont_dat'] -= qsomod
                struct_host['cont_fit'] -= qsomod
                struct_qso = struct
                struct_qso['spec'] -= hostmod
                struct_qso['cont_dat'] -= hostmod
                struct_qso['cont_fit'] -= hostmod
                contcube['qso_mod'][j, i, struct['fitran_indx']] = qsomod
                contcube['qso_poly_mod'][j, i, struct['fitran_indx']] = qsomod_polynorm
                contcube['host_mod'][j, i, struct['fitran_indx']] = hostmod
                contcube['poly_mod'][j, i, struct['fitran_indx']] = polymod_refit
                contcube['npts'][j, i] = len(struct['fitran_indx'])
                if 'remove_scattered' in initdat:
                    contcube['host_mod'][j, i, struct['fitran_indx']] -= polymod_refit
                #Update hostcube.dat to remove tweakcnt mods
                #Data minus (emission line model + QSO model, tweakcnt mods not 
                #included in QSO model)     
                hostcube['dat'][j, i, struct['fitran_indx']] \
                    = struct['cont_dat'] - qsomod_notweak
                if noplots != None and np.sum(struct_host['cont_fit']) != 0.0:
                    if 'refit' in initdat['argscontfot']:
                        compspec = [[polymod_refit], [hostmod-polymod_refit]]
                        comptit = ['ord. ' + str(add_poly_degree) + \
                            ' Leg. poly.', 'stel. temp.']
                    else:
                        compspec = hostmod
                        comptit = ['exponential terms']
                    if 'argspltcont' in initdat:
                        module = importlib.import_module('q3dfit.common.' + fcnpltcont)                 
                        pltcontfcn = getattr(module, fcnpltcont)    
                        pltcontfcn(struct_host, str(outfile) + '_cnt_host', \
                                compspec = compspec, comptit = comptit, \
                                title='Host', fitran = initdat['fitran'], \
                                **initdat['argspltcont']) #extra thing again
                    else:
                        module = importlib.import_module('q3dfit.common.' + fcnpltcont)                 
                        pltcontfcn = getattr(module, fcnpltcont)    
                        pltcontfcn(struct_host, str(outfile) + '_cnt_host', \
                                compspec = compspec, comptit = comptit, \
                                title='Host', fitran = initdat['fitran'])
                    if 'blrpar' in initdat['argscontfit']:
                        qsomod_blrnorm = np.median(qsomod) / max(qsomod_blronly)
                        compspec = [[qsomod_normonly], [qsomod_blronly * qsomod_blrnorm]]
                        comptit = ['raw template', 'scattered\times' + \
                            str(qsomod_blrnorm)]
                    else:
                        compspec = [[qsomod_normonly]]
                        comptit = ['raw template']
                    if 'argspltcont' in initdat:
                        module = importlib.import_module('q3dfit.common.' + fcnpltcont)                 
                        pltcontfcn = getattr(module, fcnpltcont)    
                        pltcontfcn(struct_qso, str(outfile) + '_cnt_qso', \
                                compspec = compspec, comptit = comptit, \
                                title = 'QSO', fitran = initdat['fitran'], \
                                **initdat['argspltcont'])
                    else:
                        module = importlib.import_module('q3dfit.common.' + fcnpltcont)                 
                        pltcontfcn = getattr(module, fcnpltcont)    
                        pltcontfcn(struct_qso, outfile + '_cnt_qso', \
                                compspec = compspec, comptit = comptit, \
                                title = 'QSO', fitran = initdat['fitran'])
            #Plot continuum
            #Make sure fit doesn't indicate no continuum; avoids
            #plot range error in continuum fitting routine, as well as a blank
            #plot!    
            if noplots != None and sum(struct['cont_fit']) != 0.0:
                if 'decompose_qso_fit' in initdat:
                    if 'argspltcont' in initdat:
                        module = importlib.import_module('q3dfit.common.' + fcnpltcont)                 
                        pltcontfcn = getattr(module, fcnpltcont)    
                        pltcontfcn(struct, outfile + '_cnt', \
                                compspec = [[qsomod],[hostmod]], \
                                title = 'Total', comptit = ['QSO','host'], \
                                fitran = initdat.fitran, **initdat['argspltcont'])
                    else:
                        module = importlib.import_module('q3dfit.common.' + fcnpltcont)                 
                        pltcontfcn = getattr(module, fcnpltcont)    
                        pltcontfcn(struct, outfile + '_cnt', \
                                compspec = [[qsomod],[hostmod]], \
                                title = 'Total', comptit = ['QSO', 'host'], \
                                fitran = initdat['fitran'])
                elif 'decompose_ppxf_fit' in initdat:
                    if 'argspltcont' in initdat:
                        module = importlib.import_module('q3dfit.common.' + fcnpltcont)                 
                        pltcontfcn = getattr(module, fcnpltcont)    
                        pltcontfcn(struct, outfile + '_cnt', \
                                compspec = [[cont_fit_stel], [cont_fit_poly]], \
                                title='Total', \
                                comptit = ['stel. temp.', \
                                           'ord. ' + str(add_poly_degree) + \
                                         ' Leg. poly'], \
                                fitran = initdat['fitran'], **initdat['argspltcont'])
                    else:
                        module = importlib.import_module('q3dfit.common.' + fcnpltcont)                 
                        pltcontfcn = getattr(module, fcnpltcont)    
                        pltcontfcn(struct, outfile + '_cnt', \
                                compspec = [[cont_fit_stel], [cont_fit_poly]], \
                                title = 'Total', \
                                comptit = ['stel. temp.', 'ord. ' + \
                                           str(add_poly_degree) + ' Leg. poly'], \
                                fitran = initdat['fitran'])
                else:
                    if 'argspltcont' in initdat:
                        module = importlib.import_module('q3dfit.common.' + fcnpltcont)                 
                        pltcontfcn = getattr(module, fcnpltcont)    
                        pltcontfcn(struct, outfile + '_cnt', \
                                   fitran = initdat['fitran'], **initdat['argspltcont'])
                    else:
                        module = importlib.import_module('q3dfit.common.' + fcnpltcont)                 
                        pltcontfcn = getattr(module, fcnpltcont)    
                        pltcontfcn(struct, outfile + '_cnt', \
                                   fitran = initdat['fitran'])

#;;;;;;;;;;;;;;;;;;;;;;;;;;;;;;;;;;;;;;;;;;;;;;;;;;;;;;;;;;;;;;;;;
#; Process NaD (normalize, compute quantities and save, plot)
#;;;;;;;;;;;;;;;;;;;;;;;;;;;;;;;;;;;;;;;;;;;;;;;;;;;;;;;;;;;;;;;;;


            #             if tag_exist(initdat,'donad') then begin
            # if tag_exist(initdat,'decompose_qso_fit'):
            #     if tag_exist(initdat,'remove_scattered'):
            #         hostmod_tmp = hostmod - polymod_refit
            #         qsomod_tmp = qsomod + polymod_refit
            #     else:
            #         hostmod_tmp = hostmod
            #         qsomod_tmp = qsomod
        #         nadnormcont = (struct.cont_dat - qsomod_tmp)/hostmod_tmp
        #         nadnormconterr = struct.spec_err/hostmod_tmp
        #         nadnormstel = hostmod_tmp
        #     else:
        #         nadnormcont = struct.cont_dat/struct.cont_fit
        #         nadnormconterr = struct.spec_err/struct.cont_fit
        #         nadnormstel = struct.cont_fit
        #     if tag_exist(initnad,'argsnormnad'):
        #         normnad = ifsf_normnad(struct.wave,\
        #                              nadnormcont,\
        #                              nadnormconterr,\
        #                              struct.zstar,fitpars_normnad,\
        #                              _extra=initnad.argsnormnad)
        #         normnadem = ifsf_normnad(struct.wave,\
        #                                struct.emlin_dat,\
        #                                struct.spec_err,\
        #                                struct.zstar,fitpars_normnadem,\
        #                                /nosncut,/subtract,\
        #                                _extra=initnad.argsnormnad)
        #         normnadstel = ifsf_normnad(struct.wave,\
        #                                  nadnormstel,\
        #                                  struct.spec_err,\
        #                                  struct.zstar,fitpars_normnadstel,\
        #                                  _extra=initnad.argsnormnad)
        #         if ~ tag_exist(initnad.argsnormnad,'fitranlo'): 
        #             fitranlo = (1d +struct.zstar)*[5810d,5865d] \
        #         else:
        #             fitranlo = initnad.argsnormnad.fitranlo
        #         if ~ tag_exist(initnad.argsnormnad,'fitranhi'): 
        #             fitranhi = (1d +struct.zstar)*[5905d,5960d] 
        #         else: 
        #             fitranhi = initnad.argsnormnad.fitranhi
        #     else:
        #         normnad = ifsf_normnad(struct.wave,\
        #                              nadnormcont,\
        #                              nadnormconterr,\
        #                              struct.zstar,fitpars_normnad)
        #         normnadem = ifsf_normnad(struct.wave,\
        #                                struct.emlin_dat,\
        #                                struct.spec_err,\
        #                                struct.zstar,fitpars_normnadem,\
        #                                /nosncut,/subtract)
        #         normnadstel = ifsf_normnad(struct.wave,\
        #                                  nadnormstel,\
        #                                  struct.spec_err,\
        #                                  struct.zstar,fitpars_normnadstel)
        #         fitranlo = (1d +struct.zstar)*[5810d,5865d]
        #         fitranhi = (1d +struct.zstar)*[5905d,5960d]
        #     #Check data quality
        #     if normnad != None:
        #         igd = np.where(normnad.nflux gt 0d,ctgd) \
        #     else: 
        #         ctgd = 0
        #     #Compute empirical equivalent widths and emission-line fluxes
        #     if ctgd gt 0:
        #     #Create output data cube
        #         if firstnadnorm:
        #             ilo = value_locate(cube.wave,fitranlo[0])+1
        #             ihi = value_locate(cube.wave,fitranhi[1])
        #             dat_normnadwave = cube.wave[ilo:ihi]
        #             nz = ihi-ilo+1
        #             nadcube = \
        #                {'wave': np.zeros(cube.ncols,cube.nrows,nz),\
        #                 'cont': np.zeros(cube.ncols,cube.nrows,nz),\
        #                 'dat:' np.zeros(cube.ncols,cube.nrows,nz),\
        #                 'err': np.zeros(cube.ncols,cube.nrows,nz)+bad,\
        #                 'weq': np.zeros(cube.ncols,cube.nrows,4)+bad,\
        #                 'stelweq': np.zeros(cube.ncols,cube.nrows,2)+bad,\
        #                 'iweq': np.zeros(cube.ncols,cube.nrows,4)+bad,\
        #                 'emflux': np.zeros(cube.ncols,cube.nrows,2)+bad,\
        #                 'emul': np.zeros(cube.ncols,cube.nrows,4)+bad,\
        #                 'vel': np.zeros(cube.ncols,cube.nrows,6)+bad}
        #             firstnadnorm = 0
        #     #Defaults
        #     emflux=np.zeros(2)
        #     emul=np.zeros(4)+bad
        #     vel = np.zeros(6)+bad
        #     if tag_exist(initnad,'argsnadweq'):
        #     weq = ifsf_cmpnadweq(normnad.wave,normnad.nflux,normnad.nerr,\
        #                                snflux=normnadem.nflux,unerr=normnadem.nerr,\
        #                                emflux=emflux,emul=emul,\
        #                                _extra=initnad.argsnadweq)
        
        #           #These need to be compatible with the IFSF_CMPNADWEQ defaults
        #     if tag_exist(initnad.argsnadweq,'emwid'):
        #         emwid=initnad.argsnadweq.emwid 
        #     else:
        #         emwid=20d
        #     if tag_exist(initnad.argsnadweq,'iabsoff'): 
        #         iabsoff=initnad.argsnadweq.iabsoff 
        #     else: 
        #         iabsoff=4
        #       endif else begin
        #          weq = ifsf_cmpnadweq(normnad.wave,normnad.nflux,normnad.nerr,\
        #                               snflux=normnadem.nflux,unerr=normnadem.nerr,\
        #                               emflux=emflux,emul=emul)
        #          These need to be compatible with the IFSF_CMPNADWEQ defaults
        #          emwid=20d
        #          iabsoff=4l
        #       endelse
        #       Compute stellar continuum NaD equivalent widths from fit
        #       stelweq = ifsf_cmpnadweq(normnadstel.wave,normnadstel.nflux,\
        #                                normnadstel.nerr,\
        #                                wavelim=[5883d*(1d +initdat.zsys_gas),\
        #                                         6003d*(1d +initdat.zsys_gas),\
        #                                         0d,0d])
        
        #       Compute empirical velocities
        #       size_weq = size(weq)
        #       if size_weq[0] eq 2 then begin
        #          if tag_exist(initnad,'argsnadvel') then \
        #             vel = ifsf_cmpnadvel(normnad.wave,normnad.nflux,normnad.nerr,\
        #                                  weq[*,1],initdat.zsys_gas,\
        #                                  _extra=initnad.argsnadvel) \
        #          else vel = ifsf_cmpnadvel(normnad.wave,normnad.nflux,normnad.nerr,\
        #                                    weq[*,1],initdat.zsys_gas)
        #       endif
              
        #       ilo = where(normnad.wave[0] eq dat_normnadwave)
        #       ihi = where(normnad.wave[n_elements(normnad.wave)-1] \
        #             eq dat_normnadwave)
        
        #       Assume that stellar fit is a good model but that the error spectrum
        #       may not be perfect. Correct using stellar reduced chi squared
        #       if tag_exist(initnad,'errcorr_ctrchisq') then begin
        #          normnad.nerr *= struct.ct_rchisq
        #          weq[1,0] *= struct.ct_rchisq
        #          weq[3,0] *= struct.ct_rchisq
        #       endif
        #       nadcube.wave[i,j,*] = dat_normnadwave
        #       nadcube.cont[i,j,ilo:ihi] = struct.cont_fit[normnad.ind]
        #       nadcube.dat[i,j,ilo:ihi] = normnad.nflux
        #       nadcube.err[i,j,ilo:ihi] = normnad.nerr
        #       nadcube.weq[i,j,*] = weq[*,0]
        #       nadcube.iweq[i,j,*] = weq[*,1]
        #       nadcube.stelweq[i,j,*] = stelweq[0:1]
        #       nadcube.emflux[i,j,*] = emflux
        #       nadcube.emul[i,j,*] = emul
        #       nadcube.vel[i,j,*] = vel
        #       Plot data
        #       if not keyword_set(noplots) then \
        #          if tag_exist(initnad,'argspltnormnad') then \
        #             ifsf_pltnaddat,normnad,fitpars_normnad,struct.zstar,\
        #                            outfile+'_nad_norm',autoindices=weq[*,1],\
        #                            emwid=emwid,iabsoff=iabsoff,\
        #                            _extra=initnad.argspltnormnad else \
        #             ifsf_pltnaddat,normnad,fitpars_normnad,struct.zstar,\
        #                            outfile+'_nad_norm',autoindices=weq[*,1],\
        #                            emwid=emwid,iabsoff=iabsoff
        #    endif
        
        # endif
        
        # endelse
        
        # for

def cap_range(x1, x2, n):
    a = np.zeros(1, dtype = float)
    interval = (x2 - x1) / (n - 1)
    print(interval)
    num = x1
    for i in range (0, n):
        print(num)        
        a = np.append(a, num)
        num += interval
    a = a[1:]
    return a

def array_indices(array, index):
    height = len(array[0])
    x = index // height
    y = index % height
    return x, y
=======
        if tag_exist(initdat,'donad') then begin
            if tag_exist(initdat,'decompose_qso_fit'):
                if tag_exist(initdat,'remove_scattered'):
                    hostmod_tmp = hostmod - polymod_refit
                    qsomod_tmp = qsomod + polymod_refit
                else:
                    hostmod_tmp = hostmod
                    qsomod_tmp = qsomod
                nadnormcont = (struct.cont_dat - qsomod_tmp)/hostmod_tmp
                nadnormconterr = struct.spec_err/hostmod_tmp
                nadnormstel = hostmod_tmp
            else:
                nadnormcont = struct.cont_dat/struct.cont_fit
                nadnormconterr = struct.spec_err/struct.cont_fit
                nadnormstel = struct.cont_fit
            if tag_exist(initnad,'argsnormnad'):
                normnad = ifsf_normnad(struct.wave,\
                                     nadnormcont,\
                                     nadnormconterr,\
                                     struct.zstar,fitpars_normnad,\
                                     _extra=initnad.argsnormnad)
                normnadem = ifsf_normnad(struct.wave,\
                                       struct.emlin_dat,\
                                       struct.spec_err,\
                                       struct.zstar,fitpars_normnadem,\
                                       /nosncut,/subtract,\
                                       _extra=initnad.argsnormnad)
                normnadstel = ifsf_normnad(struct.wave,\
                                         nadnormstel,\
                                         struct.spec_err,\
                                         struct.zstar,fitpars_normnadstel,\
                                         _extra=initnad.argsnormnad)
                if ~ tag_exist(initnad.argsnormnad,'fitranlo'): 
                    fitranlo = (1d +struct.zstar)*[5810d,5865d] \
                else:
                    fitranlo = initnad.argsnormnad.fitranlo
                if ~ tag_exist(initnad.argsnormnad,'fitranhi'): 
                    fitranhi = (1d +struct.zstar)*[5905d,5960d] 
                else: 
                    fitranhi = initnad.argsnormnad.fitranhi
            else:
                normnad = ifsf_normnad(struct.wave,\
                                     nadnormcont,\
                                     nadnormconterr,\
                                     struct.zstar,fitpars_normnad)
                normnadem = ifsf_normnad(struct.wave,\
                                       struct.emlin_dat,\
                                       struct.spec_err,\
                                       struct.zstar,fitpars_normnadem,\
                                       /nosncut,/subtract)
                normnadstel = ifsf_normnad(struct.wave,\
                                         nadnormstel,\
                                         struct.spec_err,\
                                         struct.zstar,fitpars_normnadstel)
                fitranlo = (1d +struct.zstar)*[5810d,5865d]
                fitranhi = (1d +struct.zstar)*[5905d,5960d]
            #Check data quality
            if normnad != None:
                igd = np.where(normnad.nflux gt 0d,ctgd) \
            else: 
                ctgd = 0
            #Compute empirical equivalent widths and emission-line fluxes
            if ctgd gt 0:
            #Create output data cube
                if firstnadnorm:
                    ilo = value_locate(cube.wave,fitranlo[0])+1
                    ihi = value_locate(cube.wave,fitranhi[1])
                    dat_normnadwave = cube.wave[ilo:ihi]
                    nz = ihi-ilo+1
                    nadcube = \
                       {'wave': np.zeros(cube.ncols,cube.nrows,nz),\
                        'cont': np.zeros(cube.ncols,cube.nrows,nz),\
                        'dat:' np.zeros(cube.ncols,cube.nrows,nz),\
                        'err': np.zeros(cube.ncols,cube.nrows,nz)+bad,\
                        'weq': np.zeros(cube.ncols,cube.nrows,4)+bad,\
                        'stelweq': np.zeros(cube.ncols,cube.nrows,2)+bad,\
                        'iweq': np.zeros(cube.ncols,cube.nrows,4)+bad,\
                        'emflux': np.zeros(cube.ncols,cube.nrows,2)+bad,\
                        'emul': np.zeros(cube.ncols,cube.nrows,4)+bad,\
                        'vel': np.zeros(cube.ncols,cube.nrows,6)+bad}
                    firstnadnorm = 0
            #Defaults
            emflux=np.zeros(2)
            emul=np.zeros(4)+bad
            vel = np.zeros(6)+bad
            if tag_exist(initnad,'argsnadweq'):
            weq = ifsf_cmpnadweq(normnad.wave,normnad.nflux,normnad.nerr,\
                                       snflux=normnadem.nflux,unerr=normnadem.nerr,\
                                       emflux=emflux,emul=emul,\
                                       _extra=initnad.argsnadweq)
        
                  #These need to be compatible with the IFSF_CMPNADWEQ defaults
            if tag_exist(initnad.argsnadweq,'emwid'):
                emwid=initnad.argsnadweq.emwid 
            else:
                emwid=20d
            if tag_exist(initnad.argsnadweq,'iabsoff'): 
                iabsoff=initnad.argsnadweq.iabsoff 
            else: 
                iabsoff=4
              endif else begin
                 weq = ifsf_cmpnadweq(normnad.wave,normnad.nflux,normnad.nerr,\
                                      snflux=normnadem.nflux,unerr=normnadem.nerr,\
                                      emflux=emflux,emul=emul)
                 These need to be compatible with the IFSF_CMPNADWEQ defaults
                 emwid=20d
                 iabsoff=4l
              endelse
              Compute stellar continuum NaD equivalent widths from fit
              stelweq = ifsf_cmpnadweq(normnadstel.wave,normnadstel.nflux,\
                                       normnadstel.nerr,\
                                       wavelim=[5883d*(1d +initdat.zsys_gas),\
                                                6003d*(1d +initdat.zsys_gas),\
                                                0d,0d])
        
              Compute empirical velocities
              size_weq = size(weq)
              if size_weq[0] eq 2 then begin
                 if tag_exist(initnad,'argsnadvel') then \
                    vel = ifsf_cmpnadvel(normnad.wave,normnad.nflux,normnad.nerr,\
                                         weq[*,1],initdat.zsys_gas,\
                                         _extra=initnad.argsnadvel) \
                 else vel = ifsf_cmpnadvel(normnad.wave,normnad.nflux,normnad.nerr,\
                                           weq[*,1],initdat.zsys_gas)
              endif
              
              ilo = where(normnad.wave[0] eq dat_normnadwave)
              ihi = where(normnad.wave[n_elements(normnad.wave)-1] \
                    eq dat_normnadwave)
        
              Assume that stellar fit is a good model but that the error spectrum
              may not be perfect. Correct using stellar reduced chi squared
              if tag_exist(initnad,'errcorr_ctrchisq') then begin
                 normnad.nerr *= struct.ct_rchisq
                 weq[1,0] *= struct.ct_rchisq
                 weq[3,0] *= struct.ct_rchisq
              endif
              nadcube.wave[i,j,*] = dat_normnadwave
              nadcube.cont[i,j,ilo:ihi] = struct.cont_fit[normnad.ind]
              nadcube.dat[i,j,ilo:ihi] = normnad.nflux
              nadcube.err[i,j,ilo:ihi] = normnad.nerr
              nadcube.weq[i,j,*] = weq[*,0]
              nadcube.iweq[i,j,*] = weq[*,1]
              nadcube.stelweq[i,j,*] = stelweq[0:1]
              nadcube.emflux[i,j,*] = emflux
              nadcube.emul[i,j,*] = emul
              nadcube.vel[i,j,*] = vel
              Plot data
              if not keyword_set(noplots) then \
                 if tag_exist(initnad,'argspltnormnad') then \
                    ifsf_pltnaddat,normnad,fitpars_normnad,struct.zstar,\
                                   outfile+'_nad_norm',autoindices=weq[*,1],\
                                   emwid=emwid,iabsoff=iabsoff,\
                                   _extra=initnad.argspltnormnad else \
                    ifsf_pltnaddat,normnad,fitpars_normnad,struct.zstar,\
                                   outfile+'_nad_norm',autoindices=weq[*,1],\
                                   emwid=emwid,iabsoff=iabsoff
           endif
        
        endif
        
        endelse
        
        for
        
>>>>>>> a1d61f2c
<|MERGE_RESOLUTION|>--- conflicted
+++ resolved
@@ -1,8 +1,11 @@
 # -*- coding: utf-8 -*-
 """
-Spyder Editor
-
-This is a temporary script file.
+Routine to plot the continuum and emission lines fits to a spectrum, doesn't
+return anything.
+
+Created: 7/9/2020
+
+@author: hadley
 """
 import numpy as np
 import math
@@ -10,6 +13,10 @@
 import importlib
 from q3dfit.common.linelist import linelist
 from q3dfit.common.readcube import CUBE
+from scipy.special import legendre
+from scipy import interpolate
+from ppxf_python.ppxf.ppxf_util import log_rebin
+
 
 def q3da(initproc, cols = None, rows = None, noplots = None, oned = None, \
          verbose = None, _extra = None):
@@ -52,7 +59,6 @@
         
         lines_with_doublets = initdat['lines']
         
-        #don't know how tocheck if a column name exists in astropy table?
         keys = listlines.keys() 
         
         for i in range (0, ndoublets):
@@ -61,7 +67,6 @@
                 dkey = emldoublets[i][0] + "+" + emldoublets[i][1]
                 lines_with_doublets = [lines_with_doublets] + [dkey]
         
-        #Haven't tested with linelist() yet
         if 'argslinelist' in initdat:
             linelist_with_doublets = linelist(lines_with_doublets, \
                                                **initdat['argslinelist'])
@@ -81,16 +86,16 @@
     if not ('dqext' in initdat): dqext = 3
     else: dqext = initdat['dqext']
     
-    header = bytes(1) #come back to this bc idk how it works rn
+    header = bytes(1)
     
     if 'argsreadcube' in initdat:
         cube = CUBE(infile = initdat['infile'], quiet = quiet, oned = oned, \
-                        header=header, datext = datext, varext = varext, \
-                        dqext = dqext, **initdat['argsreadcube'])
+                    header = header, datext = datext, varext = varext, \
+                    dqext = dqext, **initdat['argsreadcube'])
     else:
         cube = CUBE(infile = initdat['infile'], quiet = quiet, oned = oned, \
-                        header = header, datext = datext, varext = varext, \
-                        dqext = dqext)
+                    header = header, datext = datext, varext = varext, \
+                    dqext = dqext)
     
     if 'vormap' in initdat:
         vormap = initdat['vormap']
@@ -98,69 +103,73 @@
         #making vorcoords an np array for this one
         vorcoords  = np.zeros(nvorcols, 2)
         for i in range (1, nvorcols + 1):
-            xyvor = np.where(vormap == i) #i think so?
-            vorcoords[i - 1, :] = xyvor
+            ivor = np.where(vormap == i)
+            xyvor = array_indices(vormap, ivor[0])
+            #ctivor = len(xyvor)
+            vorcoords[i - 1, 0] = xyvor[0]
+            vorcoords[i - 1, 1] = xyvor[1] #check what dimensions vorcoords etc. are
+
 
 #INITIALIZE OUTPUT FILES, need to write helper functions (printlinpar, 
 #printfitpar) later
         
 #INITIALIZE LINE HASH
     if not('noemlinfit' in initdat):
-      emlwav = dict()
-      emlwaverr = dict()
-      emlsig = dict()
-      emlsigerr = dict()
-      emlweq = dict()
-      emlflx = dict()
-      emlflxerr = dict()
-      emlweq['ftot'] = dict()
-      emlflx['ftot'] = dict()
-      emlflxerr['ftot'] = dict()
-      for k in range (0, initdat['maxncomp']):
-         cstr = 'c' + str(k + 1) #come back to this
-         emlwav[cstr] = dict()
-         emlwaverr[cstr] = dict()
-         emlsig[cstr] = dict()
-         emlsigerr[cstr] = dict()
-         emlweq['f' + cstr] = dict()
-         emlflx['f' + cstr] = dict()
-         emlflxerr['f' + cstr] = dict()
-         emlflx['f' + cstr + 'pk'] = dict()
-         emlflxerr['f' + cstr + 'pk'] = dict()
-      for line in lines_with_doublets:
-         emlweq['ftot'][line] = np.zeros((cube.nrows, cube.ncols), \
-               dtype = float) + bad
-         emlflx['ftot'][line] = np.zeros((cube.nrows, cube.ncols), \
-               dtype = float) + bad
-         emlflxerr['ftot'][line] = np.zeros((cube.nrows, cube.ncols), \
-               dtype = float) + bad
-         for k in range (0, initdat['maxncomp']):
+        emlwav = dict()
+        emlwaverr = dict()
+        emlsig = dict()
+        emlsigerr = dict()
+        emlweq = dict()
+        emlflx = dict()
+        emlflxerr = dict()
+        emlweq['ftot'] = dict()
+        emlflx['ftot'] = dict()
+        emlflxerr['ftot'] = dict()
+        for k in range (0, initdat['maxncomp']):
+            cstr = 'c' + str(k + 1)
+            emlwav[cstr] = dict()
+            emlwaverr[cstr] = dict()
+            emlsig[cstr] = dict()
+            emlsigerr[cstr] = dict()
+            emlweq['f' + cstr] = dict()
+            emlflx['f' + cstr] = dict()
+            emlflxerr['f' + cstr] = dict()
+            emlflx['f' + cstr + 'pk'] = dict()
+            emlflxerr['f' + cstr + 'pk'] = dict()
+        for line in lines_with_doublets:
+            emlweq['ftot'][line] = np.zeros((cube.nrows, cube.ncols), \
+                dtype = float) + bad
+            emlflx['ftot'][line] = np.zeros((cube.nrows, cube.ncols), \
+                dtype = float) + bad
+            emlflxerr['ftot'][line] = np.zeros((cube.nrows, cube.ncols), \
+                dtype = float) + bad
+        for k in range (0, initdat['maxncomp']):
             cstr = 'c' + str(k + 1)
             emlwav[cstr][line] = np.zeros((cube.nrows, cube.ncols), \
-               dtype = float) + bad
+                dtype = float) + bad
             emlwaverr[cstr][line] = np.zeros((cube.nrows, cube.ncols), \
-               dtype = float) + bad
+                dtype = float) + bad
             emlsig[cstr][line] = np.zeros((cube.nrows, cube.ncols), \
-               dtype = float) + bad
+                dtype = float) + bad
             emlsigerr[cstr][line] = np.zeros((cube.nrows, cube.ncols), \
-               dtype = float) + bad
+                dtype = float) + bad
             emlweq['f' + cstr][line] = np.zeros((cube.nrows, cube.ncols), \
-               dtype = float) + bad
+                dtype = float) + bad
             emlflx['f' + cstr][line] = np.zeros((cube.nrows, cube.ncols), \
-               dtype = float) + bad
+                dtype = float) + bad
             emlflxerr['f' + cstr][line] = np.zeros((cube.nrows, cube.ncols), \
-               dtype = float) + bad
+                dtype = float) + bad
             emlflx['f' + cstr + 'pk'][line] = np.zeros((cube.nrows, cube.ncols), \
-               dtype = float) + bad
+                dtype = float) + bad
             emlflxerr['f' + cstr + 'pk'][line] = np.zeros((cube.nrows, cube.ncols), \
-               dtype = float) + bad
-    
+                dtype = float) + bad
+        #basically dictionaries of dictionaries of 2D arrays 
     if 'flipsort' in initdat:
-        flipsort = np.zeros(cube['nrows'], cube['ncols'])
+        flipsort = np.zeros(cube.nrows, cube.ncols)
         sizefs = len(initdat['flipsort'])
-        for i in range (0, len(sizefs[0])): #probably right but check again lol
+        for i in range (0, len(sizefs[0])): #probably right but check again
             flipsort[initdat['flipsort'][0][i] - 1] \
-                [initdat['flipsort'][1][i] - 1] = bytes(5) #also come back to this
+                [initdat['flipsort'][1][i] - 1] = bytes(1) #b
  
 #LOOP THROUGH SPAXELS
     #switch to track when first NaD normalization done
@@ -169,7 +178,7 @@
     firstcontproc = 1
     
     if cols != None:
-        cols = [1, cube.ncols] #makes an array with two elements?
+        cols = [1, cube.ncols]
     elif len(cols) == 1: cols = [cols, cols]
     np.array(cols).astype("int")
    
@@ -179,8 +188,7 @@
         
         if rows != None: rows = [1, cube.nrows]
         elif len(rows) == 1: rows = [rows, rows]
-        #fix(rows) bc I don't think there's an equiv in python? :
-        
+        #fix(rows)
         for h in range(0, len(rows)):
             rows[h] = int(rows[h])        
         
@@ -189,17 +197,15 @@
             
             if oned != None: #i think?
                 flux = np.array(cube.dat)[:, i]
-                #err = math.sqrt(abs(cube.var[:, i]))
-                err = [0]
-                err.pop()
+                err = []
                 for a in cube.var[:, i]:
-                    err.append(abs(a))
+                    err.append(math.sqrt(abs(a)))
                 dq = cube.dq[:, i]
                 labin = str(i + 1).zfill(4)
                 labout = labin
             else:
                 if verbose != None:
-                    print(' Row ' + str(j + 1) + ' of ' + str(cube['nrows']))
+                    print(' Row ' + str(j + 1) + ' of ' + str(cube.nrows))
                 
                 if 'vormap' in initdat:
                     if np.isfinite(initdat['vormap'][i][j]) and \
@@ -213,10 +219,9 @@
                     juse = j
                 
                 if novortile == 1:#?? or 0? Or none?
-                    #switching i and j use but uhh
-                    flux = np.array(cube['dat'])[juse, iuse, :].flatten()
-                    err = np.array(math.sqrt(abs(cube['var'][juse, iuse, :]))).flatten()
-                    dq = np.array(cube['dq'])[juse, iuse, :].flatten()
+                    flux = np.array(cube.dat)[juse, iuse, :].flatten()
+                    err = np.array(math.sqrt(abs(cube.var[juse, iuse, :]))).flatten()
+                    dq = np.array(cube.dq)[juse, iuse, :].flatten()
                     labin = str(juse + 1) + '_' + str(iuse + 1) #swapped here too
                     labout = str(j + 1) + '_' + str(i + 1)
             
@@ -225,30 +230,30 @@
                 infile = str(initdat['outdir']) + str(initdat['label']) \
                     + '_' + labin + '.xdr'
                 outfile = initdat['outdir'] + initdat['label'] + '_' + labout
-                #replacement for where
-                nodata = [None]
-                nodata.pop(0)
-                for i in range(0, len(flux)):
-                    if flux[i] != 0:
-                        nodata.append(i)
+                nodata = np.where(flux != 0.0) #maybe not 0.0?
                 ct = len(nodata)
-                #check if infile exists here but for now I'm just leaving it
-                filepresent = True            
-            else: 
-                filepresent = False
-                ct = 0
-            
-            nofit = False #or was it true?
+                #check if infile exists:
+                filepresent = True
+                try:
+                   fo = open(infile, "r") #extension?
+                   #process after opening file
+                   pass
+                   fo.close()
+                except IOError:
+                   print ("File doesn't exist")
+                   filepresent = False
+                   ct = 0
+            
+            nofit = False
             
             if filepresent == False or ct < 0:
                 nofit = True
                 badmessage = 'No data for ' + str(i + 1) + ', ' + \
                     str(j + 1) + '.'
                 print(badmessage)
-            else:
-                #is there nothing in here?
-                huh = what
-            
+            
+            
+            struct = np.load("struct.npy", allow_pickle='TRUE').item()
             struct['noemlinfit'] = err[struct['fitran_indx']] #necessary?
             
             if not 'noemlinfit' in struct:
@@ -256,7 +261,7 @@
                 tflux = True #or false?
                 linepars = sepfitpars(linelist, struct['param,struct']['perror'], \
                                       struct['parinfo'], tflux = tflux, \
-                                      doublets = emldoublets) #need to write sepfitpars
+                                      doublets = emldoublets)
                 lineweqs = cmpweq(struct, linelist, doublets = emldoublets)
 #plot emission line data, print data to a file
             if noplots == None:
@@ -266,11 +271,17 @@
                         if 'fcnpltlin' in initdat:
                             fcnpltlin = initdat['fcnpltlin']
                         else: fcnpltlin = 'ifsf_pltlin'
-                        #if 'argspltlin1' in initdat:
-                        
-                        #if 'argspltlin2' in initdat:
-                            
-                #line 386
+                        if 'argspltlin1' in initdat:
+                            module = importlib.import_module('q3dfit.common.' + fcnpltlin)                 
+                            pltlinfcn = getattr(module, initproc)    
+                            pltlinfcn(struct, initdat['argspltlin1'], \
+                                   outfile + '_lin1')
+                        if 'argspltlin2' in initdat:
+                            module = importlib.import_module('q3dfit.common.' + fcnpltlin)                 
+                            pltlinfcn = getattr(module, initproc)    
+                            pltlinfcn(struct, initdat['argspltlin2'], \
+                                   outfile + '_lin2')
+            #printfirpar
             
             if not 'noemlinfit' in struct:
                 thisncomp = 0
@@ -279,30 +290,27 @@
                 for line in lines_with_doublets:
                     sigtmp = linepars['sigma'][:, line]
                     fluxtmp = linepars['flux'][:, line]
-                    igd = [None]
-                    igd.pop(0)
-                    for i in range (0, len(flux) * len(flux[0])): #assuming they're the same size
-                        if sigtmp[i] != False and sigtmp[i] != bad and \
-                            fluxtmp != False and fluxtmp != bad:
-                            igd.append(i)
-                    ctgd = len(igd) #igd is a 1d array?
+                    igd = np.where(sigtmp[i] != False and sigtmp[i] != bad and \
+                            fluxtmp != False and fluxtmp != bad)
+                    ctgd = len(igd)
                     
                     if ctgd > thisncomp:
                         thisncomp = ctgd
-                        thiscompline = line
+                        thisncompline = line
                     
                     if ctgd > 0:
-                        #what do you do here?
-                        line = 419
+                        emlweq['ftot', line, j, i] = lineweqs['tot'][line]
+                        emlflx['ftot', line, j, i] = tflux['tflux'][line]
+                        emlflxerr['ftot', line, i, j] = tflux['tfluxerr'][line]
                 
                 if thisncomp == 1:
                     isort = 0
                     if 'flipsort' in initdat:
-                        if flipsort[j, i]: #where did flipsort come from?
+                        if flipsort[j, i]:
                             print('Flipsort set for spaxel [' + str(i + 1) \
-                                  + ',' + str(j + 1) + '] but ' + \
-                            'only 1 component. Setting to 2 components and ' \
-                            + 'flipping anyway.')
+                                   + ',' + str(j + 1) + '] but ' + \
+                                  'only 1 component. Setting to 2 components \
+                                   and ' + 'flipping anyway.')
                             isort = [1, 0]
                 elif thisncomp > 2:
                     #sort components
@@ -312,36 +320,271 @@
                     fluxtmp = linepars['flux'][:, thisncompline]
                     if not 'sorttype' in initdat:
                         isort = sigtmp[igd].sort()
-                    elif initdat['sorttype'] == wave: #'wave'?? line 444
-                        isort = linepars['wave'][igd, line].sort() #reversed this
-                    elif initdat['sorttype'] == reversewave:
-                        isort = linepars['wave'][igd, line].sort(reverse = true)
+                    elif initdat['sorttype'] == 'wave': #strings
+                        isort = linepars['wave'][igd, line].sort() #reversed?
+                    elif initdat['sorttype'] == 'reversewave':
+                        isort = linepars['wave'][igd, line].sort(reverse = True)
                     
                     if 'flipsort' in initdat:
-                        if flipsort[j, i] != None: #????
-                            isort = isort.sort(reverse = true)
+                        if flipsort[j, i] != None:
+                            isort = isort.sort(reverse = True)
                 if thisncomp > 0:
                     for line in lines_with_doublets:
                         kcomp = 1
                         for sindex in isort:
-                            cstr='c'+string(kcomp,format='(I0)')
-                            emlwav[cstr,line,i,j]=linepars.wave[line,sindex]
-                            emlwaverr[cstr,line,i,j]=linepars.waveerr[line,sindex]
-                            emlsig[cstr,line,i,j]=linepars.sigma[line,sindex]
-                            emlsigerr[cstr,line,i,j]=linepars.sigmaerr[line,sindex]
-                            emlweq['f'+cstr,line,i,j]=lineweqs.comp[line,sindex]
-                            emlflx['f'+cstr,line,i,j]=linepars.flux[line,sindex]
-                            emlflxerr['f'+cstr,line,i,j]=linepars.fluxerr[line,sindex]
-                            emlflx['f'+cstr+'pk',line,i,j]=linepars.fluxpk[line,sindex]
-                            emlflxerr['f'+cstr+'pk',line,i,j]=linepars.fluxpkerr[line,sindex]
+                            cstr='c' + str(kcomp)
+                            emlwav[cstr][line][i, j] \
+                                = linepars['wave'].cell(line, sindex)
+                            emlwaverr[cstr][line][i, j] \
+                                = linepars['waveerr'].cell(line, sindex)
+                            emlsig[cstr][line][i, j] \
+                                = linepars['sigma'].cell(line, sindex)
+                            emlsigerr[cstr][line][i, j] \
+                                = linepars['sigmaerr'].cell(line, sindex)
+                            emlweq['f' + cstr][line][i, j] \
+                                = lineweqs['comp'].cell(line, sindex)
+                            emlflx['f' + cstr][line][i, j] \
+                                = linepars['flux'].cell(line,sindex)
+                            emlflxerr['f' + cstr][line][i, j] \
+                                = linepars['fluxerr'].cell(line,sindex)
+                            emlflx['f' + cstr + 'pk'][line][i, j] \
+                                = linepars['fluxpk'].cell(line, sindex)
+                            emlflxerr['f' + cstr + 'pk'][line][i, j] \
+                                = linepars['fluxpkerr'].cell(line, sindex)
                             kcomp+=1 
+                    #print line fluxes to text file
+                    #printlinpar, ~line 474
                     
-
-#;;;;;;;;;;;;;;;;;;;;;;;;;;;;;;;;;;;;;;;;;;;;;;;;;;;;;;;;;;;;;;;;;
-#; Process NaD (normalize, compute quantities and save, plot)
-#;;;;;;;;;;;;;;;;;;;;;;;;;;;;;;;;;;;;;;;;;;;;;;;;;;;;;;;;;;;;;;;;;
-
-<<<<<<< HEAD
+#Process and plot continuum data
+              #make and populate output data cubes          
+            if firstcontproc != 0: #i think
+                hostcube = \
+                   {'dat': np.zeros(cube.nrows, cube.ncols, cube.nz), \
+                    'err': np.zeros(cube.nrows, cube.ncols, cube.nz), \
+                    'dq':  np.zeros(cube.nrows, cube.ncols, cube.nz), \
+                    'norm_div': np.zeros(cube.nrows, cube.ncols, cube.nz), \
+                    'norm_sub': np.zeros(cube.nrows, cube.ncols, cube.nz)}
+              
+                if 'decompose_ppxf_fit' in initdat:
+                    contcube = \
+                        {'wave': struct['wave'], \
+                         'all_mod': np.zeros(cube.nrows, cube.ncols, cube.nz), \
+                         'stel_mod': np.zeros(cube.nrows, cube.ncols, cube.nz), \
+                         'poly_mod': np.zeros(cube.nrows, cube.ncols, cube.nz), \
+                         'stel_mod_tot': np.zeros(cube.nrows, cube.ncols) + bad, \
+                         'poly_mod_tot': np.zeros(cube.nrows, cube.ncols) + bad, \
+                         'poly_mod_tot_pct': np.zeros(cube.nrows, cube.ncols) + bad, \
+                         'stel_sigma': np.zeros(cube.nrows, cube.ncols) + bad, \
+                         'stel_sigma_err': np.zeros(cube.nrows, cube.ncols) + bad, \
+                         'stel_z': np.zeros(cube.nrows, cube.ncols) + bad, \
+                         'stel_z_err': np.zeros(cube.nrows, cube.ncols) + bad, \
+                         'stel_rchisq': np.zeros(cube.nrows, cube.ncols) + bad, \
+                         'stel_ebv': np.zeros(cube.nrows, cube.ncols) + bad, \
+                         'stel_ebv_err': np.zeros(cube.nrows, cube.ncols) + bad}
+              
+                elif 'decompose_qso_fit' in initdat:
+                    contcube = \
+                        {'wave': struct['wave'], \
+                         'qso_mod': np.zeros(cube.nrows, cube.ncols, cube.nz), \
+                         'qso_poly_mod': np.zeros(cube.nrows, cube.ncols, cube.nz), \
+                         'host_mod': np.zeros(cube.nrows, cube.ncols, cube.nz), \
+                         'poly_mod': np.zeros(cube.nrows, cube.ncols, cube.nz), \
+                         'npts': np.zeros(cube.nrows, cube.ncols) + bad, \
+                         'stel_sigma': np.zeros(cube.nrows, cube.ncols) + bad, \
+                         'stel_sigma_err': np.zeros(cube.nrows, cube.ncols) + bad, \
+                         'stel_z': np.zeros(cube.nrows, cube.ncols) + bad, \
+                         'stel_z_err': np.zeros(cube.nrows, cube.ncols) + bad, \
+                         'stel_rchisq': np.zeros(cube.nrows, cube.ncols) + bad, \
+                         'stel_ebv': np.zeros(cube.nrows, cube.ncols) + bad, \
+                         'stel_ebv_err': np.zeros(cube.nrows, cube.ncols) + bad}
+                else:
+                    contcube = \
+                        {'all_mod': np.zeros(cube.nrows, cube.ncols, cube.nz), \
+                         'stel_z': np.zeros(cube.nrows, cube.ncols) + bad, \
+                         'stel_z_err': np.zeros(cube.nrows, cube.ncols) + bad, \
+                         'stel_rchisq': np.zeros(cube.nrows, cube.ncols) + bad, \
+                         'stel_ebv': np.zeros(cube.nrows, cube.ncols) + bad, \
+                         'stel_ebv_err': np.zeros(cube.nrows, cube.ncols) + bad}
+                firstcontproc = 0
+              
+            hostcube['dat'][j, i, struct['fitran_indx']] = struct['cont_dat']
+            hostcube['err'][j, i, struct['fitran_indx']] = err[struct['fitran_indx']]
+            hostcube['dq'][j, i, struct['fitran_indx']] = dq[struct['fitran_indx']]
+            hostcube['norm_div'][j, i, struct['fitran_indx']] \
+                = np.divide(struct['cont_dat'], struct['cont_fit'])
+            hostcube['norm_sub'][j, i, struct['fitran_indx']] \
+                = np.subtract(struct['cont_dat'], struct['cont_fit'])
+              
+            if 'decompose_ppxf_fit' in initdat:
+                add_poly_degree = 4.0 #should match fitspec
+                if 'argscontfit' in initdat:
+                    if 'add_poly_degree' in initdat['argscontfit']:
+                        add_poly_degree = initdat['argscontfit']['add_poly_degree']
+                #Compute polynomial
+                dumy_log, wave_log = log_rebin([struct['wave'][0], \
+                      struct['wave'][len(struct['wave'])-1]], \
+                      struct['spec'])
+                xnorm = cap_range(-1.0, 1.0, len(wave_log))
+                cont_fit_poly_log = 0.0
+                for k in range (0, add_poly_degree):
+                    cfpllegfun = legendre(k)
+                    cont_fit_poly_log += cfpllegfun(xnorm) * struct['ct_add_poly_weight'][k]
+                interpfunction = interpolate.interp1d(cont_fit_poly_log, wave_log, kind='linear')
+                cont_fit_poly = interpfunction(np.log(struct['wave']))
+                #Compute stellar continuum
+                cont_fit_stel = np.subtract(struct['cont_fit'], cont_fit_poly)
+                #Total flux fromd ifferent components
+                cont_fit_tot = np.sum(struct['cont_fit'])
+                contcube['all_mod'][j, i, struct['fitran_indx']] = struct['cont_fit']
+                contcube['stel_mod'][j, i, struct['fitran_indx']] = cont_fit_stel
+                contcube['poly_mod'][j, i, struct['fitran_indx']] = cont_fit_poly
+                contcube['stel_mod_tot'][j, i] = np.sum(cont_fit_stel)
+                contcube['poly_mod_tot'][j, i] = np.sum(cont_fit_poly)
+                contcube['poly_mod_tot_pct'][j, j] \
+                    = np.divide(contcube['poly_mod_tot'][j, i], cont_fit_tot)
+                contcube['stel_sigma'][j, i] = struct['ct_ppxf_sigma']
+                contcube['stel_z'][j, i] = struct['zstar']
+                
+                if 'ct_errors' in struct:
+                    contcube['stel_sigma_err'][j, i, :] \
+                        = struct['ct_errors']['ct_ppxf_sigma']
+                    #assuming that ct_errors is a dictionary
+                else: #makes an array with two arrays
+                    contcube['stel_sigma_err'][j, i, :] \
+                        = [struct['ct_ppxf_sigma_err'], struct['ct_ppxf_sigma_err']]
+                
+                if 'ct_errors' in struct:                    
+                    contcube['stel_z_err'][j, i, :] = struct['ct_errors']['zstar']
+                else: 
+                    contcube['stel_z_err'][j, i, :] \
+                        = [struct['zstar_err'], struct['zstar_err']]
+            
+            elif 'decompose_qso_fit' in initdat:
+                if initdat['fcncontfit'] == 'fitqsohost':
+                    if 'qsoord' in initdat['argscontfit']:
+                        qsoord = initdat['argscontfit']['qsoord']
+                    else: qsoord = False #?
+                    
+                    if 'hostord' in initdat['argscontfit']:
+                        hostord = initdat['argscontfit']['hostord'] 
+                    else: hostord = False #?
+                    
+                    if 'blrpar' in initdat['argscontfit']:
+                        blrterms = len(initdat['argscontfit']['blrpar'])  #blrpar a 1D array
+                    else: blrterms = 0 #?
+                    #default here must be same as in IFSF_FITQSOHOST
+                    if 'add_poly_degree' in initdat['argscontfit']:
+                        add_poly_degree = initdat['argscontfit']['add_poly_degree']
+                    else: add_poly_degree = 30
+                    
+                    #These lines mirror ones in IFSF_FITQSOHOST
+                    struct_tmp = struct
+
+                    # Get and renormalize template (check to see what name file is saved under - a variable?)
+                    qsotemplate = np.load("pg1411nucleartemplate.npy", allow_pickle='TRUE').item()                    
+                    qsowave = qsotemplate['wave']
+                    qsoflux_full = qsotemplate['flux']
+                    iqsoflux = np.where(qsowave > struct_tmp['fitran'][0]*0.99999 and \
+                                   qsowave < struct_tmp['fitran'][1]*1.00001)
+                    #line 611      
+                    qsoflux = qsoflux_full[iqsoflux]
+                    qsoflux /= np.median(qsoflux)
+                    struct = struct_tmp
+                    #If polynomial residual is re-fit with PPXF, separate out best-fit
+                    #parameter structure created in IFSF_FITQSOHOST and compute polynomial
+                    #and stellar components
+                    if 'refit' in initdat['argscontfit']:
+                        par_qsohost = struct['ct_coeff']['qso_host']
+                        par_stel = struct['ct_coeff']['stel']
+                        #line 622
+                        dumy_log, wave_rebin = log_rebin([struct['wave'][0], \
+                            struct['wave'][len(struct['wave'])-1]], \
+                            struct['spec'])
+                        xnorm = cap_range(-1.0, 1.0, len(wave_log)) #1D?
+                        if add_poly_degree > 0:
+                            par_poly = struct['ct_coeff']['poly']
+                            polymod_log = 0.0 # Additive polynomial
+                            for k in range (0, add_poly_degree):
+                                cfpllegfun = legendre(k)
+                                polymod_log += cfpllegfun(xnorm) * par_poly[k]
+                            interpfunct = interpolate.interp1d(polymod_log, wave_log, kind='linear')
+                            polymod_refit = interpfunct(np.log(struct['wave']))
+                        else:
+                            polymod_refit = np.zeros(struct['wave'], dtype = float)
+                        contcube['stel_sigma'][j, i] = struct['ct_coeff']['ppxf_sigma']
+                        contcube['stel_z'][j, i] = struct['zstar']
+                        
+                        #Don't know ct_error's type
+                        if 'ct_errors' in struct:
+                            contcube['stel_sigma_err'][j, i, :] \
+                                = struct['ct_errors']['ct_ppxf_sigma']
+                        else:
+                            contcube['stel_sigma_err'][j, i, :] \
+                                = [struct['ct_ppxf_sigma_err'], struct['ct_ppxf_sigma_err']]
+                        if 'ct_errors' in struct:
+                            contcube['stel_z_err'][j, i, :] \
+                                = struct['ct_errors']['zstar']
+                        else: 
+                            contcube['stel_z_err'][j, i, :] \
+                                = [struct['zstar_err'], struct['zstar_err']]
+                        #again why aren't those two if statements combined
+                    else:
+                        par_qsohost = struct['ct_coeff']
+                        polymod_refit = 0.0
+            
+                    #produce fit with template only and with template + host. Also
+                    #output QSO multiplicative polynomial
+                    qsomod_polynorm = 0.0
+                    qsomod = qsohostfcn(struct['wave'], par_qsohost, qsoflux = qsoflux, \
+                                      qsoonly = True, blrterms = blrterms, \
+                                      qsoscl = qsomod_polynorm, qsoord = qsoord, \
+                                      hostord = hostord)
+                    hostmod = struct['cont_fit_pretweak'] - qsomod
+                    
+                    #if continuum is tweaked in any region, subide resulting residual 
+                    #proportionality @ each wavelength btwn qso and host components
+                    qsomod_notweak = qsomod
+                    if 'tweakcntfit' in initdat:
+                        modresid = struct['cont_fit'] - struct['cont_fit_pretweak']
+                        inz = np.where(qsomod != 0 and hostmod != 0)
+                        qsofrac = np.array(len(qsomod), dtype = float)
+                        for ind in inz:
+                            qsofrac[ind] = qsomod[ind] / (qsomod[ind] + hostmod[ind])
+                        qsomod += modresid * qsofrac
+                        hostmod += modresid * (1.0 - qsofrac)
+                    #components of qso fit for plotting
+                    qsomod_normonly = qsoflux
+                    if 'blrpar' in initdat['argscontfit']:
+                        qsomod_blronly = qsohostfcn(struct['wave'], par_qsohost, \
+                                         qsoflux = qsoflux, blronly = True, \
+                                         blrterms = blrterms, qsoord = qsoord, \
+                                         hostord = hostord)
+            elif initdat['fcncontfit'] == 'ppxf' and 'qsotempfile' in initdat:
+                struct_star = struct
+                #???
+                qsotempfile = np.load("qsotempfile.npy", allow_pickle='TRUE').item()                    
+                struct_qso = struct
+                struct = struct_star
+                qsomod = struct_qso['cont_fit'] * struct['ct_coeff'][len(struct['ct_coeff']) - 1]
+                hostmod = struct['cont_fit'] - qsomod
+            else:
+                contcube['all_mod'][j, i, struct['fitran_indx']] = struct['cont_fit']
+                contcube['stel_z'][j, i] = struct['zstar']
+                if 'ct_errors' in struct:
+                    contcube['stel_z_err'][j, i, :] = struct['ct_errors']['zstar']
+                #for backwards compatibility
+                elif 'wstar_err' in struct:
+                    contcube['stel_z_err'][j, i, :] = [struct['zstar_err'], struct['zstar_err']]
+                else: contcube['stel_z_err'][j, i, :] = [0, 0]
+            
+            contcube['stel_ebv'][j, i] = struct['ct_ebv']
+            if 'ct_errors' in struct:
+                contcube['stel_ebv_err'][j, i, :] = struct['ct_errors']['ct_ebv']
+            #for backwards compatibility
+            if 'stel_rchisq' in struct: 
+                contcube['stel_rchisq'][j, i] = struct['ct_rchisq']
+            else: contcube['stel_rchisq'][j, i] = 0.0
+
             #Print ppxf results to stdout
             if 'decompose_ppxf_fit' in initdat or 'decompose_qso_fit' in initdat:
                 if 'argscontfit' in initdat:
@@ -698,171 +941,4 @@
     height = len(array[0])
     x = index // height
     y = index % height
-    return x, y
-=======
-        if tag_exist(initdat,'donad') then begin
-            if tag_exist(initdat,'decompose_qso_fit'):
-                if tag_exist(initdat,'remove_scattered'):
-                    hostmod_tmp = hostmod - polymod_refit
-                    qsomod_tmp = qsomod + polymod_refit
-                else:
-                    hostmod_tmp = hostmod
-                    qsomod_tmp = qsomod
-                nadnormcont = (struct.cont_dat - qsomod_tmp)/hostmod_tmp
-                nadnormconterr = struct.spec_err/hostmod_tmp
-                nadnormstel = hostmod_tmp
-            else:
-                nadnormcont = struct.cont_dat/struct.cont_fit
-                nadnormconterr = struct.spec_err/struct.cont_fit
-                nadnormstel = struct.cont_fit
-            if tag_exist(initnad,'argsnormnad'):
-                normnad = ifsf_normnad(struct.wave,\
-                                     nadnormcont,\
-                                     nadnormconterr,\
-                                     struct.zstar,fitpars_normnad,\
-                                     _extra=initnad.argsnormnad)
-                normnadem = ifsf_normnad(struct.wave,\
-                                       struct.emlin_dat,\
-                                       struct.spec_err,\
-                                       struct.zstar,fitpars_normnadem,\
-                                       /nosncut,/subtract,\
-                                       _extra=initnad.argsnormnad)
-                normnadstel = ifsf_normnad(struct.wave,\
-                                         nadnormstel,\
-                                         struct.spec_err,\
-                                         struct.zstar,fitpars_normnadstel,\
-                                         _extra=initnad.argsnormnad)
-                if ~ tag_exist(initnad.argsnormnad,'fitranlo'): 
-                    fitranlo = (1d +struct.zstar)*[5810d,5865d] \
-                else:
-                    fitranlo = initnad.argsnormnad.fitranlo
-                if ~ tag_exist(initnad.argsnormnad,'fitranhi'): 
-                    fitranhi = (1d +struct.zstar)*[5905d,5960d] 
-                else: 
-                    fitranhi = initnad.argsnormnad.fitranhi
-            else:
-                normnad = ifsf_normnad(struct.wave,\
-                                     nadnormcont,\
-                                     nadnormconterr,\
-                                     struct.zstar,fitpars_normnad)
-                normnadem = ifsf_normnad(struct.wave,\
-                                       struct.emlin_dat,\
-                                       struct.spec_err,\
-                                       struct.zstar,fitpars_normnadem,\
-                                       /nosncut,/subtract)
-                normnadstel = ifsf_normnad(struct.wave,\
-                                         nadnormstel,\
-                                         struct.spec_err,\
-                                         struct.zstar,fitpars_normnadstel)
-                fitranlo = (1d +struct.zstar)*[5810d,5865d]
-                fitranhi = (1d +struct.zstar)*[5905d,5960d]
-            #Check data quality
-            if normnad != None:
-                igd = np.where(normnad.nflux gt 0d,ctgd) \
-            else: 
-                ctgd = 0
-            #Compute empirical equivalent widths and emission-line fluxes
-            if ctgd gt 0:
-            #Create output data cube
-                if firstnadnorm:
-                    ilo = value_locate(cube.wave,fitranlo[0])+1
-                    ihi = value_locate(cube.wave,fitranhi[1])
-                    dat_normnadwave = cube.wave[ilo:ihi]
-                    nz = ihi-ilo+1
-                    nadcube = \
-                       {'wave': np.zeros(cube.ncols,cube.nrows,nz),\
-                        'cont': np.zeros(cube.ncols,cube.nrows,nz),\
-                        'dat:' np.zeros(cube.ncols,cube.nrows,nz),\
-                        'err': np.zeros(cube.ncols,cube.nrows,nz)+bad,\
-                        'weq': np.zeros(cube.ncols,cube.nrows,4)+bad,\
-                        'stelweq': np.zeros(cube.ncols,cube.nrows,2)+bad,\
-                        'iweq': np.zeros(cube.ncols,cube.nrows,4)+bad,\
-                        'emflux': np.zeros(cube.ncols,cube.nrows,2)+bad,\
-                        'emul': np.zeros(cube.ncols,cube.nrows,4)+bad,\
-                        'vel': np.zeros(cube.ncols,cube.nrows,6)+bad}
-                    firstnadnorm = 0
-            #Defaults
-            emflux=np.zeros(2)
-            emul=np.zeros(4)+bad
-            vel = np.zeros(6)+bad
-            if tag_exist(initnad,'argsnadweq'):
-            weq = ifsf_cmpnadweq(normnad.wave,normnad.nflux,normnad.nerr,\
-                                       snflux=normnadem.nflux,unerr=normnadem.nerr,\
-                                       emflux=emflux,emul=emul,\
-                                       _extra=initnad.argsnadweq)
-        
-                  #These need to be compatible with the IFSF_CMPNADWEQ defaults
-            if tag_exist(initnad.argsnadweq,'emwid'):
-                emwid=initnad.argsnadweq.emwid 
-            else:
-                emwid=20d
-            if tag_exist(initnad.argsnadweq,'iabsoff'): 
-                iabsoff=initnad.argsnadweq.iabsoff 
-            else: 
-                iabsoff=4
-              endif else begin
-                 weq = ifsf_cmpnadweq(normnad.wave,normnad.nflux,normnad.nerr,\
-                                      snflux=normnadem.nflux,unerr=normnadem.nerr,\
-                                      emflux=emflux,emul=emul)
-                 These need to be compatible with the IFSF_CMPNADWEQ defaults
-                 emwid=20d
-                 iabsoff=4l
-              endelse
-              Compute stellar continuum NaD equivalent widths from fit
-              stelweq = ifsf_cmpnadweq(normnadstel.wave,normnadstel.nflux,\
-                                       normnadstel.nerr,\
-                                       wavelim=[5883d*(1d +initdat.zsys_gas),\
-                                                6003d*(1d +initdat.zsys_gas),\
-                                                0d,0d])
-        
-              Compute empirical velocities
-              size_weq = size(weq)
-              if size_weq[0] eq 2 then begin
-                 if tag_exist(initnad,'argsnadvel') then \
-                    vel = ifsf_cmpnadvel(normnad.wave,normnad.nflux,normnad.nerr,\
-                                         weq[*,1],initdat.zsys_gas,\
-                                         _extra=initnad.argsnadvel) \
-                 else vel = ifsf_cmpnadvel(normnad.wave,normnad.nflux,normnad.nerr,\
-                                           weq[*,1],initdat.zsys_gas)
-              endif
-              
-              ilo = where(normnad.wave[0] eq dat_normnadwave)
-              ihi = where(normnad.wave[n_elements(normnad.wave)-1] \
-                    eq dat_normnadwave)
-        
-              Assume that stellar fit is a good model but that the error spectrum
-              may not be perfect. Correct using stellar reduced chi squared
-              if tag_exist(initnad,'errcorr_ctrchisq') then begin
-                 normnad.nerr *= struct.ct_rchisq
-                 weq[1,0] *= struct.ct_rchisq
-                 weq[3,0] *= struct.ct_rchisq
-              endif
-              nadcube.wave[i,j,*] = dat_normnadwave
-              nadcube.cont[i,j,ilo:ihi] = struct.cont_fit[normnad.ind]
-              nadcube.dat[i,j,ilo:ihi] = normnad.nflux
-              nadcube.err[i,j,ilo:ihi] = normnad.nerr
-              nadcube.weq[i,j,*] = weq[*,0]
-              nadcube.iweq[i,j,*] = weq[*,1]
-              nadcube.stelweq[i,j,*] = stelweq[0:1]
-              nadcube.emflux[i,j,*] = emflux
-              nadcube.emul[i,j,*] = emul
-              nadcube.vel[i,j,*] = vel
-              Plot data
-              if not keyword_set(noplots) then \
-                 if tag_exist(initnad,'argspltnormnad') then \
-                    ifsf_pltnaddat,normnad,fitpars_normnad,struct.zstar,\
-                                   outfile+'_nad_norm',autoindices=weq[*,1],\
-                                   emwid=emwid,iabsoff=iabsoff,\
-                                   _extra=initnad.argspltnormnad else \
-                    ifsf_pltnaddat,normnad,fitpars_normnad,struct.zstar,\
-                                   outfile+'_nad_norm',autoindices=weq[*,1],\
-                                   emwid=emwid,iabsoff=iabsoff
-           endif
-        
-        endif
-        
-        endelse
-        
-        for
-        
->>>>>>> a1d61f2c
+    return x, y