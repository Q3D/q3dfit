--- conflicted
+++ resolved
@@ -22,12 +22,7 @@
 author = 'David Rupke and the Q3D Team'
 
 # The full version, including alpha/beta/rc tags
-<<<<<<< HEAD
-release = '1.1.2'
-=======
 release = '1.1.3rc2'
->>>>>>> 069aeaef
-
 
 # -- General configuration ---------------------------------------------------
 
