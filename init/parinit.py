#!/usr/bin/env python3
# -*- coding: utf-8 -*-
"""
Created on Fri May 28 16:40:03 2021

Initialize parameters for fitting.
 EDIT - YI, added wavelnegth convolution in manygauss and parinit
@author: drupke
"""

from astropy.table import QTable, Table
from lmfit import Model
from q3dfit.common.lmlabel import lmlabel
from q3dfit.exceptions import InitializationError
import numpy as np
import pdb


def parinit(linelist, linelistz, linetie, initflux, initsig, maxncomp, ncomp, specConv,
            lineratio=None, siglim=None, sigfix=None, blrcomp=None,
            blrlines=None, specres=None):

    # Get fixed-ratio doublet pairs for tying intensities
    doublets = Table.read('../data/linelists/doublets.tbl', format='ipac')
    dblt_pairs = dict()
    for idx, name in enumerate(doublets['line1']):
        if doublets['fixed_ratio'][idx] == 1:
            dblt_pairs[doublets['line2'][idx]] = doublets['line1'][idx]

    if not specres:
        specres = np.float64(0.)
    else:
        specres = np.float64(specres)
    # A reasonable lower limit of 5d for physicality
    if siglim is None:
        siglim = np.array([5., 2000.])
    else:
        siglim = np.array(siglim, dtype='float64')

    # converts the astropy.Table structure of linelist into a Python
    # dictionary that is compatible with the code downstream
    lines_arr = {name: linelist['lines'][idx] for idx, name
                 in enumerate(linelist['name'])}

    # the total LMFIT Model
    # size = # model instances
    totmod = []

    # cycle through lines
    for line in lines_arr:
        # cycle through velocity components
        for i in range(0, ncomp[line]):
            # LMFIT parameters can only consist of letters,  numbers, or _
            lmline = lmlabel(line)
            mName = f'{lmline.lmlabel}_{i}_'
            imodel = Model(manygauss, prefix=mName,SPECRES=specConv)
            if isinstance(totmod, Model):
                totmod += imodel
            else:
                totmod = imodel

    # Create parameter dictionary
    fit_params = totmod.make_params()

    # Cycle through parameters
    for i, parname in enumerate(fit_params.keys()):
        # split parameter name string into line, component #, and parameter
        psplit = parname.split('_')
        lmline = ''
        # this bit is for the case where the line label has underscores in it
        for i in range(0, len(psplit)-2):
            lmline += psplit[i]  # string for line label
            if i != len(psplit)-3:
                lmline += '_'
        line = lmlabel(lmline, reverse=True)
        # ... the final two underscores separate the line label from the comp
        # and gaussian parname
        comp = int(psplit[len(psplit)-2])  # string for line component
        gpar = psplit[len(psplit)-1]  # parameter name in manygauss
        # Process input values
        vary = 'True'
        if gpar == 'flx':
            value = initflux[line.label][comp]
            limited = np.array([1, 0], dtype='uint8')
            limits = np.array([0., 0.], dtype='float64')
            # Check if it's a doublet; this will break if weaker line
            # is in list, but stronger line is not
            if line.label in dblt_pairs.keys():
                dblt_lmline = lmlabel(dblt_pairs[line.label])
                tied = f'{dblt_lmline.lmlabel}_{comp}_flx/3.'
            else:
                tied = ''
        elif gpar == 'cwv':
            value = linelistz[line.label][comp]
            limited = np.array([1, 1], dtype='uint8')
            limits = np.array([linelistz[line.label][comp]*0.997,
                               linelistz[line.label][comp]*1.003],
                              dtype='float64')
            # Check if line is tied to something else
            if linetie[line.label] != line.label:
                linetie_tmp = lmlabel(linetie[line.label])
                tied = '{0:0.6e} / {1:0.6e} * {2}_{3}_cwv'.\
                    format(lines_arr[line.label],
                           lines_arr[linetie[line.label]],
                           linetie_tmp.lmlabel, comp)
            else:
                tied = ''
        elif gpar == 'sig':
            value = initsig[line.label][comp]
            limited = np.array([1, 1], dtype='uint8')
            limits = np.array(siglim, dtype='float64')
            if linetie[line.label] != line.label:
                linetie_tmp = lmlabel(linetie[line.label])
                tied = f'{linetie_tmp.lmlabel}_{comp}_sig'
            else:
                tied = ''
        else:
            value = specres
            limited = None
            limits = None
            vary = False
            tied = ''

        fit_params = \
            set_params(fit_params, parname, VALUE=value,
                       VARY=vary, LIMITED=limited, TIED=tied,
                       LIMITS=limits)

    # logic for bounding or fixing line ratios
    if lineratio is not None:
        if not isinstance(lineratio, QTable) and \
            not isinstance(lineratio, Table):
            raise InitializationError('The lineratio key must be' +
                                      ' an astropy Table or QTable')
        elif 'line1' not in lineratio.colnames or \
            'line2' not in lineratio.colnames or \
            'comp' not in lineratio.colnames:
            raise InitializationError('The lineratio table must contain' +
                                      ' the line1, line2, and comp columns')
        else:
            for ilinrat in range(0, len(lineratio)):
                line1 = lineratio['line1'][ilinrat]
                line2 = lineratio['line2'][ilinrat]
                comp = lineratio['comp'][ilinrat]
                lmline1 = lmlabel(line1)
                lmline2 = lmlabel(line2)
                if f'{lmline1.lmlabel}_{comp}_flx' in fit_params.keys() and \
                    f'{lmline2.lmlabel}_{comp}_flx' in fit_params.keys():
                    # set initial value
                    if 'value' in lineratio.colnames:
                        initval = lineratio['value'][ilinrat]
                    else:
                        initval = \
                            np.divide(
                                fit_params[f'{lmline1.lmlabel}_{comp}_flx'],
                                fit_params[f'{lmline2.lmlabel}_{comp}_flx'])
                    lmrat = f'{lmline1.lmlabel}_div_{lmline2.lmlabel}_{comp}'
                    fit_params.add(lmrat, value=initval)
                    # tie second line to first line divided by the ratio
                    fit_params[f'{lmline2.lmlabel}_{comp}_flx'].expr = \
                        f'{lmline1.lmlabel}_{comp}_flx'+'/'+lmrat
                    # fixed or free
                    if 'fixed' in lineratio.colnames:
                        if lineratio['fixed'][ilinrat]:
                            fit_params[lmrat].vary = False
                    # apply lower limit?
                    if 'lower' in lineratio.colnames:
                        lower = lineratio['lower'][ilinrat]
                        fit_params[lmrat].min = lower
                    # logic to apply doublet lower limits if in doublets table
                    elif line1 in doublets['line1']:
                        iline1 = np.where(doublets['line1'] == line1)
                        if doublets['line2'][iline1] == line2:
                            lower = doublets['lower'][iline1][0]
                        fit_params[lmrat].min = lower
                    # doublet can be specified in init file in either order
                    # relative to doublets table ...
                    elif line1 in doublets['line2']:
                        iline1 = np.where(doublets['line2'] == line1)
                        if doublets['line1'][iline1] == line2:
                            upper = 1. / doublets['lower'][iline1][0]
                        fit_params[lmrat].max = upper
                    # apply upper limit?
                    if 'upper' in lineratio.colnames:
                        upper = lineratio['upper'][ilinrat]
                        fit_params[lmrat].max = upper
                    elif line1 in doublets['line1']:
                        iline1 = np.where(doublets['line1'] == line1)
                        if doublets['line2'][iline1] == line2:
                            upper = doublets['upper'][iline1][0]
                        fit_params[lmrat].max = upper
                    elif line1 in doublets['line2']:
                        iline1 = np.where(doublets['line2'] == line1)
                        if doublets['line1'][iline1] == line2:
                            lower = 1. / doublets['upper'][iline1][0]
                        fit_params[lmrat].min = lower

    # pass siglim_gas back because the default is set here, and it's needed
    # downstream
    return totmod, fit_params, siglim


def set_params(fit_params, NAME, VALUE=None, VARY=True, LIMITED=None,
               TIED=None, LIMITS=None):
    if VALUE is not None:
        fit_params[NAME].set(value=VALUE)
    fit_params[NAME].set(vary=VARY)
    if TIED is not None:
        fit_params[NAME].expr = TIED
    if LIMITED is not None and LIMITS is not None:
        if LIMITED[0] == 1:
            fit_params[NAME].min = LIMITS[0]
        if LIMITED[1] == 1:
            fit_params[NAME].max = LIMITS[1]
    return fit_params


def manygauss(x, flx, cwv, sig, srsigslam, SPECRES=None):
    # param 0 flux
    # param 1 central wavelength
    # param 2 sigma
    c = np.float64(299792.458)
    sigs = np.sqrt(np.power((sig/c)*cwv, 2.) + np.power(srsigslam, 2.))
    gaussian = flx*np.exp(-np.power((x-cwv) / sigs, 2.)/2.)
    if SPECRES != None:
<<<<<<< HEAD
        SPECRES.spect_convolver(x,gaussian,cwv)
=======
        wvnconv,datconv = SPECRES.spect_convolver(x,gaussian,cwv)
        return datconv
>>>>>>> efc139f0
    #maskval = np.float64(1e-4*max(gaussian))
    #maskind = np.asarray(gaussian < maskval).nonzero()[0]
    #gaussian[maskind] = np.float64(0.)
    else:
        return gaussian
<|MERGE_RESOLUTION|>--- conflicted
+++ resolved
@@ -1,236 +1,232 @@
-#!/usr/bin/env python3
-# -*- coding: utf-8 -*-
-"""
-Created on Fri May 28 16:40:03 2021
-
-Initialize parameters for fitting.
- EDIT - YI, added wavelnegth convolution in manygauss and parinit
-@author: drupke
-"""
-
-from astropy.table import QTable, Table
-from lmfit import Model
-from q3dfit.common.lmlabel import lmlabel
-from q3dfit.exceptions import InitializationError
-import numpy as np
-import pdb
-
-
-def parinit(linelist, linelistz, linetie, initflux, initsig, maxncomp, ncomp, specConv,
-            lineratio=None, siglim=None, sigfix=None, blrcomp=None,
-            blrlines=None, specres=None):
-
-    # Get fixed-ratio doublet pairs for tying intensities
-    doublets = Table.read('../data/linelists/doublets.tbl', format='ipac')
-    dblt_pairs = dict()
-    for idx, name in enumerate(doublets['line1']):
-        if doublets['fixed_ratio'][idx] == 1:
-            dblt_pairs[doublets['line2'][idx]] = doublets['line1'][idx]
-
-    if not specres:
-        specres = np.float64(0.)
-    else:
-        specres = np.float64(specres)
-    # A reasonable lower limit of 5d for physicality
-    if siglim is None:
-        siglim = np.array([5., 2000.])
-    else:
-        siglim = np.array(siglim, dtype='float64')
-
-    # converts the astropy.Table structure of linelist into a Python
-    # dictionary that is compatible with the code downstream
-    lines_arr = {name: linelist['lines'][idx] for idx, name
-                 in enumerate(linelist['name'])}
-
-    # the total LMFIT Model
-    # size = # model instances
-    totmod = []
-
-    # cycle through lines
-    for line in lines_arr:
-        # cycle through velocity components
-        for i in range(0, ncomp[line]):
-            # LMFIT parameters can only consist of letters,  numbers, or _
-            lmline = lmlabel(line)
-            mName = f'{lmline.lmlabel}_{i}_'
-            imodel = Model(manygauss, prefix=mName,SPECRES=specConv)
-            if isinstance(totmod, Model):
-                totmod += imodel
-            else:
-                totmod = imodel
-
-    # Create parameter dictionary
-    fit_params = totmod.make_params()
-
-    # Cycle through parameters
-    for i, parname in enumerate(fit_params.keys()):
-        # split parameter name string into line, component #, and parameter
-        psplit = parname.split('_')
-        lmline = ''
-        # this bit is for the case where the line label has underscores in it
-        for i in range(0, len(psplit)-2):
-            lmline += psplit[i]  # string for line label
-            if i != len(psplit)-3:
-                lmline += '_'
-        line = lmlabel(lmline, reverse=True)
-        # ... the final two underscores separate the line label from the comp
-        # and gaussian parname
-        comp = int(psplit[len(psplit)-2])  # string for line component
-        gpar = psplit[len(psplit)-1]  # parameter name in manygauss
-        # Process input values
-        vary = 'True'
-        if gpar == 'flx':
-            value = initflux[line.label][comp]
-            limited = np.array([1, 0], dtype='uint8')
-            limits = np.array([0., 0.], dtype='float64')
-            # Check if it's a doublet; this will break if weaker line
-            # is in list, but stronger line is not
-            if line.label in dblt_pairs.keys():
-                dblt_lmline = lmlabel(dblt_pairs[line.label])
-                tied = f'{dblt_lmline.lmlabel}_{comp}_flx/3.'
-            else:
-                tied = ''
-        elif gpar == 'cwv':
-            value = linelistz[line.label][comp]
-            limited = np.array([1, 1], dtype='uint8')
-            limits = np.array([linelistz[line.label][comp]*0.997,
-                               linelistz[line.label][comp]*1.003],
-                              dtype='float64')
-            # Check if line is tied to something else
-            if linetie[line.label] != line.label:
-                linetie_tmp = lmlabel(linetie[line.label])
-                tied = '{0:0.6e} / {1:0.6e} * {2}_{3}_cwv'.\
-                    format(lines_arr[line.label],
-                           lines_arr[linetie[line.label]],
-                           linetie_tmp.lmlabel, comp)
-            else:
-                tied = ''
-        elif gpar == 'sig':
-            value = initsig[line.label][comp]
-            limited = np.array([1, 1], dtype='uint8')
-            limits = np.array(siglim, dtype='float64')
-            if linetie[line.label] != line.label:
-                linetie_tmp = lmlabel(linetie[line.label])
-                tied = f'{linetie_tmp.lmlabel}_{comp}_sig'
-            else:
-                tied = ''
-        else:
-            value = specres
-            limited = None
-            limits = None
-            vary = False
-            tied = ''
-
-        fit_params = \
-            set_params(fit_params, parname, VALUE=value,
-                       VARY=vary, LIMITED=limited, TIED=tied,
-                       LIMITS=limits)
-
-    # logic for bounding or fixing line ratios
-    if lineratio is not None:
-        if not isinstance(lineratio, QTable) and \
-            not isinstance(lineratio, Table):
-            raise InitializationError('The lineratio key must be' +
-                                      ' an astropy Table or QTable')
-        elif 'line1' not in lineratio.colnames or \
-            'line2' not in lineratio.colnames or \
-            'comp' not in lineratio.colnames:
-            raise InitializationError('The lineratio table must contain' +
-                                      ' the line1, line2, and comp columns')
-        else:
-            for ilinrat in range(0, len(lineratio)):
-                line1 = lineratio['line1'][ilinrat]
-                line2 = lineratio['line2'][ilinrat]
-                comp = lineratio['comp'][ilinrat]
-                lmline1 = lmlabel(line1)
-                lmline2 = lmlabel(line2)
-                if f'{lmline1.lmlabel}_{comp}_flx' in fit_params.keys() and \
-                    f'{lmline2.lmlabel}_{comp}_flx' in fit_params.keys():
-                    # set initial value
-                    if 'value' in lineratio.colnames:
-                        initval = lineratio['value'][ilinrat]
-                    else:
-                        initval = \
-                            np.divide(
-                                fit_params[f'{lmline1.lmlabel}_{comp}_flx'],
-                                fit_params[f'{lmline2.lmlabel}_{comp}_flx'])
-                    lmrat = f'{lmline1.lmlabel}_div_{lmline2.lmlabel}_{comp}'
-                    fit_params.add(lmrat, value=initval)
-                    # tie second line to first line divided by the ratio
-                    fit_params[f'{lmline2.lmlabel}_{comp}_flx'].expr = \
-                        f'{lmline1.lmlabel}_{comp}_flx'+'/'+lmrat
-                    # fixed or free
-                    if 'fixed' in lineratio.colnames:
-                        if lineratio['fixed'][ilinrat]:
-                            fit_params[lmrat].vary = False
-                    # apply lower limit?
-                    if 'lower' in lineratio.colnames:
-                        lower = lineratio['lower'][ilinrat]
-                        fit_params[lmrat].min = lower
-                    # logic to apply doublet lower limits if in doublets table
-                    elif line1 in doublets['line1']:
-                        iline1 = np.where(doublets['line1'] == line1)
-                        if doublets['line2'][iline1] == line2:
-                            lower = doublets['lower'][iline1][0]
-                        fit_params[lmrat].min = lower
-                    # doublet can be specified in init file in either order
-                    # relative to doublets table ...
-                    elif line1 in doublets['line2']:
-                        iline1 = np.where(doublets['line2'] == line1)
-                        if doublets['line1'][iline1] == line2:
-                            upper = 1. / doublets['lower'][iline1][0]
-                        fit_params[lmrat].max = upper
-                    # apply upper limit?
-                    if 'upper' in lineratio.colnames:
-                        upper = lineratio['upper'][ilinrat]
-                        fit_params[lmrat].max = upper
-                    elif line1 in doublets['line1']:
-                        iline1 = np.where(doublets['line1'] == line1)
-                        if doublets['line2'][iline1] == line2:
-                            upper = doublets['upper'][iline1][0]
-                        fit_params[lmrat].max = upper
-                    elif line1 in doublets['line2']:
-                        iline1 = np.where(doublets['line2'] == line1)
-                        if doublets['line1'][iline1] == line2:
-                            lower = 1. / doublets['upper'][iline1][0]
-                        fit_params[lmrat].min = lower
-
-    # pass siglim_gas back because the default is set here, and it's needed
-    # downstream
-    return totmod, fit_params, siglim
-
-
-def set_params(fit_params, NAME, VALUE=None, VARY=True, LIMITED=None,
-               TIED=None, LIMITS=None):
-    if VALUE is not None:
-        fit_params[NAME].set(value=VALUE)
-    fit_params[NAME].set(vary=VARY)
-    if TIED is not None:
-        fit_params[NAME].expr = TIED
-    if LIMITED is not None and LIMITS is not None:
-        if LIMITED[0] == 1:
-            fit_params[NAME].min = LIMITS[0]
-        if LIMITED[1] == 1:
-            fit_params[NAME].max = LIMITS[1]
-    return fit_params
-
-
-def manygauss(x, flx, cwv, sig, srsigslam, SPECRES=None):
-    # param 0 flux
-    # param 1 central wavelength
-    # param 2 sigma
-    c = np.float64(299792.458)
-    sigs = np.sqrt(np.power((sig/c)*cwv, 2.) + np.power(srsigslam, 2.))
-    gaussian = flx*np.exp(-np.power((x-cwv) / sigs, 2.)/2.)
-    if SPECRES != None:
-<<<<<<< HEAD
-        SPECRES.spect_convolver(x,gaussian,cwv)
-=======
-        wvnconv,datconv = SPECRES.spect_convolver(x,gaussian,cwv)
-        return datconv
->>>>>>> efc139f0
-    #maskval = np.float64(1e-4*max(gaussian))
-    #maskind = np.asarray(gaussian < maskval).nonzero()[0]
-    #gaussian[maskind] = np.float64(0.)
-    else:
-        return gaussian
+#!/usr/bin/env python3
+# -*- coding: utf-8 -*-
+"""
+Created on Fri May 28 16:40:03 2021
+
+Initialize parameters for fitting.
+ EDIT - YI, added wavelnegth convolution in manygauss and parinit
+@author: drupke
+"""
+
+from astropy.table import QTable, Table
+from lmfit import Model
+from q3dfit.common.lmlabel import lmlabel
+from q3dfit.exceptions import InitializationError
+import numpy as np
+import pdb
+
+
+def parinit(linelist, linelistz, linetie, initflux, initsig, maxncomp, ncomp, specConv,
+            lineratio=None, siglim=None, sigfix=None, blrcomp=None,
+            blrlines=None, specres=None):
+
+    # Get fixed-ratio doublet pairs for tying intensities
+    doublets = Table.read('../data/linelists/doublets.tbl', format='ipac')
+    dblt_pairs = dict()
+    for idx, name in enumerate(doublets['line1']):
+        if doublets['fixed_ratio'][idx] == 1:
+            dblt_pairs[doublets['line2'][idx]] = doublets['line1'][idx]
+
+    if not specres:
+        specres = np.float64(0.)
+    else:
+        specres = np.float64(specres)
+    # A reasonable lower limit of 5d for physicality
+    if siglim is None:
+        siglim = np.array([5., 2000.])
+    else:
+        siglim = np.array(siglim, dtype='float64')
+
+    # converts the astropy.Table structure of linelist into a Python
+    # dictionary that is compatible with the code downstream
+    lines_arr = {name: linelist['lines'][idx] for idx, name
+                 in enumerate(linelist['name'])}
+
+    # the total LMFIT Model
+    # size = # model instances
+    totmod = []
+
+    # cycle through lines
+    for line in lines_arr:
+        # cycle through velocity components
+        for i in range(0, ncomp[line]):
+            # LMFIT parameters can only consist of letters,  numbers, or _
+            lmline = lmlabel(line)
+            mName = f'{lmline.lmlabel}_{i}_'
+            imodel = Model(manygauss, prefix=mName,SPECRES=specConv)
+            if isinstance(totmod, Model):
+                totmod += imodel
+            else:
+                totmod = imodel
+
+    # Create parameter dictionary
+    fit_params = totmod.make_params()
+
+    # Cycle through parameters
+    for i, parname in enumerate(fit_params.keys()):
+        # split parameter name string into line, component #, and parameter
+        psplit = parname.split('_')
+        lmline = ''
+        # this bit is for the case where the line label has underscores in it
+        for i in range(0, len(psplit)-2):
+            lmline += psplit[i]  # string for line label
+            if i != len(psplit)-3:
+                lmline += '_'
+        line = lmlabel(lmline, reverse=True)
+        # ... the final two underscores separate the line label from the comp
+        # and gaussian parname
+        comp = int(psplit[len(psplit)-2])  # string for line component
+        gpar = psplit[len(psplit)-1]  # parameter name in manygauss
+        # Process input values
+        vary = 'True'
+        if gpar == 'flx':
+            value = initflux[line.label][comp]
+            limited = np.array([1, 0], dtype='uint8')
+            limits = np.array([0., 0.], dtype='float64')
+            # Check if it's a doublet; this will break if weaker line
+            # is in list, but stronger line is not
+            if line.label in dblt_pairs.keys():
+                dblt_lmline = lmlabel(dblt_pairs[line.label])
+                tied = f'{dblt_lmline.lmlabel}_{comp}_flx/3.'
+            else:
+                tied = ''
+        elif gpar == 'cwv':
+            value = linelistz[line.label][comp]
+            limited = np.array([1, 1], dtype='uint8')
+            limits = np.array([linelistz[line.label][comp]*0.997,
+                               linelistz[line.label][comp]*1.003],
+                              dtype='float64')
+            # Check if line is tied to something else
+            if linetie[line.label] != line.label:
+                linetie_tmp = lmlabel(linetie[line.label])
+                tied = '{0:0.6e} / {1:0.6e} * {2}_{3}_cwv'.\
+                    format(lines_arr[line.label],
+                           lines_arr[linetie[line.label]],
+                           linetie_tmp.lmlabel, comp)
+            else:
+                tied = ''
+        elif gpar == 'sig':
+            value = initsig[line.label][comp]
+            limited = np.array([1, 1], dtype='uint8')
+            limits = np.array(siglim, dtype='float64')
+            if linetie[line.label] != line.label:
+                linetie_tmp = lmlabel(linetie[line.label])
+                tied = f'{linetie_tmp.lmlabel}_{comp}_sig'
+            else:
+                tied = ''
+        else:
+            value = specres
+            limited = None
+            limits = None
+            vary = False
+            tied = ''
+
+        fit_params = \
+            set_params(fit_params, parname, VALUE=value,
+                       VARY=vary, LIMITED=limited, TIED=tied,
+                       LIMITS=limits)
+
+    # logic for bounding or fixing line ratios
+    if lineratio is not None:
+        if not isinstance(lineratio, QTable) and \
+            not isinstance(lineratio, Table):
+            raise InitializationError('The lineratio key must be' +
+                                      ' an astropy Table or QTable')
+        elif 'line1' not in lineratio.colnames or \
+            'line2' not in lineratio.colnames or \
+            'comp' not in lineratio.colnames:
+            raise InitializationError('The lineratio table must contain' +
+                                      ' the line1, line2, and comp columns')
+        else:
+            for ilinrat in range(0, len(lineratio)):
+                line1 = lineratio['line1'][ilinrat]
+                line2 = lineratio['line2'][ilinrat]
+                comp = lineratio['comp'][ilinrat]
+                lmline1 = lmlabel(line1)
+                lmline2 = lmlabel(line2)
+                if f'{lmline1.lmlabel}_{comp}_flx' in fit_params.keys() and \
+                    f'{lmline2.lmlabel}_{comp}_flx' in fit_params.keys():
+                    # set initial value
+                    if 'value' in lineratio.colnames:
+                        initval = lineratio['value'][ilinrat]
+                    else:
+                        initval = \
+                            np.divide(
+                                fit_params[f'{lmline1.lmlabel}_{comp}_flx'],
+                                fit_params[f'{lmline2.lmlabel}_{comp}_flx'])
+                    lmrat = f'{lmline1.lmlabel}_div_{lmline2.lmlabel}_{comp}'
+                    fit_params.add(lmrat, value=initval)
+                    # tie second line to first line divided by the ratio
+                    fit_params[f'{lmline2.lmlabel}_{comp}_flx'].expr = \
+                        f'{lmline1.lmlabel}_{comp}_flx'+'/'+lmrat
+                    # fixed or free
+                    if 'fixed' in lineratio.colnames:
+                        if lineratio['fixed'][ilinrat]:
+                            fit_params[lmrat].vary = False
+                    # apply lower limit?
+                    if 'lower' in lineratio.colnames:
+                        lower = lineratio['lower'][ilinrat]
+                        fit_params[lmrat].min = lower
+                    # logic to apply doublet lower limits if in doublets table
+                    elif line1 in doublets['line1']:
+                        iline1 = np.where(doublets['line1'] == line1)
+                        if doublets['line2'][iline1] == line2:
+                            lower = doublets['lower'][iline1][0]
+                        fit_params[lmrat].min = lower
+                    # doublet can be specified in init file in either order
+                    # relative to doublets table ...
+                    elif line1 in doublets['line2']:
+                        iline1 = np.where(doublets['line2'] == line1)
+                        if doublets['line1'][iline1] == line2:
+                            upper = 1. / doublets['lower'][iline1][0]
+                        fit_params[lmrat].max = upper
+                    # apply upper limit?
+                    if 'upper' in lineratio.colnames:
+                        upper = lineratio['upper'][ilinrat]
+                        fit_params[lmrat].max = upper
+                    elif line1 in doublets['line1']:
+                        iline1 = np.where(doublets['line1'] == line1)
+                        if doublets['line2'][iline1] == line2:
+                            upper = doublets['upper'][iline1][0]
+                        fit_params[lmrat].max = upper
+                    elif line1 in doublets['line2']:
+                        iline1 = np.where(doublets['line2'] == line1)
+                        if doublets['line1'][iline1] == line2:
+                            lower = 1. / doublets['upper'][iline1][0]
+                        fit_params[lmrat].min = lower
+
+    # pass siglim_gas back because the default is set here, and it's needed
+    # downstream
+    return totmod, fit_params, siglim
+
+
+def set_params(fit_params, NAME, VALUE=None, VARY=True, LIMITED=None,
+               TIED=None, LIMITS=None):
+    if VALUE is not None:
+        fit_params[NAME].set(value=VALUE)
+    fit_params[NAME].set(vary=VARY)
+    if TIED is not None:
+        fit_params[NAME].expr = TIED
+    if LIMITED is not None and LIMITS is not None:
+        if LIMITED[0] == 1:
+            fit_params[NAME].min = LIMITS[0]
+        if LIMITED[1] == 1:
+            fit_params[NAME].max = LIMITS[1]
+    return fit_params
+
+
+def manygauss(x, flx, cwv, sig, srsigslam, SPECRES=None):
+    # param 0 flux
+    # param 1 central wavelength
+    # param 2 sigma
+    c = np.float64(299792.458)
+    sigs = np.sqrt(np.power((sig/c)*cwv, 2.) + np.power(srsigslam, 2.))
+    gaussian = flx*np.exp(-np.power((x-cwv) / sigs, 2.)/2.)
+    if SPECRES != None:
+        wvnconv,datconv = SPECRES.spect_convolver(x,gaussian,cwv)
+        return datconv
+    #maskval = np.float64(1e-4*max(gaussian))
+    #maskind = np.asarray(gaussian < maskval).nonzero()[0]
+    #gaussian[maskind] = np.float64(0.)
+    else:
+        return gaussian