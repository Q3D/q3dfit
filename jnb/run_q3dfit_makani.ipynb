--- conflicted
+++ resolved
@@ -453,11 +453,7 @@
  ],
  "metadata": {
   "kernelspec": {
-<<<<<<< HEAD
-   "display_name": "Python 3 (ipykernel)",
-=======
    "display_name": "JWebbinar",
->>>>>>> 38203d0a
    "language": "python",
    "name": "jwebbinar"
   },
