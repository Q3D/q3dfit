<<<<<<< HEAD
__version__ = "1.0.1"
=======
__version__ = "1.1.0"
>>>>>>> 2979b659
__author__ = 'David Rupke and the Q3D Team'<|MERGE_RESOLUTION|>--- conflicted
+++ resolved
@@ -1,6 +1,2 @@
-<<<<<<< HEAD
-__version__ = "1.0.1"
-=======
 __version__ = "1.1.0"
->>>>>>> 2979b659
 __author__ = 'David Rupke and the Q3D Team'