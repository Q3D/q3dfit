--- conflicted
+++ resolved
@@ -1,6 +1,2 @@
-<<<<<<< HEAD
-__version__ = "1.1.3rc2"
-=======
 __version__ = "1.1.4"
->>>>>>> 42fa69fd
 __author__ = 'David Rupke and the Q3D Team'