'''
This module contains the Cube class for reading in and containing a data cube
'''

import copy
import numpy as np
import re
import warnings

from astropy import units as u
from astropy.constants import c
from astropy.io import fits
from scipy import interpolate
from sys import stdout

from q3dfit.exceptions import CubeError

__all__ = [
    'Cube'
    ]


class Cube:
    '''
    Read in and contain a data cube and associated information.

    Parameters
    -----------
    infile : str
         Name of input FITS file.
    datext : int, optional
    varext : int, optional
    dqext : int, optional
    wmapext : int, optional
        Extension numbers of data, variance, data quality, and weight. Set to
        None if not present. Defaults are 1, 2, 3, and 4.
    wavext : int, optional
        Extension number of wavelength data.
    error : bool, optional
    fluxnorm : float, optional
        Factor by which to divide the data.
    fluxunit_in : str, optional
    fluxunit_out : str, optional
        Flux unit of input data cube and unit carried by object.
        Defaults are MJy/sr (JWST default) and erg/s/cm2/micron/sr. Must be
        parseable by astropy.units.
    invvar : bool, optional
        If the variance extension contains errors or inverse variance rather
        than variance, the routine will convert to variance.
    linearize : bool, optional
        Resample the input wavelength scale so it is linearized.
    logfile : str, optional
        File for progress messages.
    pixarea_sqas : float, optional
        Pixel (spaxel) area in square arcseconds. If present and flux units are
        per sr or per square arcseconds, will convert surface brightness
        units to flux per voxel.
    quiet : bool, optional
        Suppress progress messages.
    usebunit : bool, optional, default=False
        If BUNIT and fluxunit_in differ, default to BUNIT.
    usecunit : bool, optional, default=False
        If CUNIT and waveunit_in differ, default to CUNIT.
    vormap : array_like, optional
        2D array specifying a Voronoi bin to which each spaxel belongs.
    waveunit_in : str, optional
    waveunit_out : str, optional
        Wavelength unit of input data cube and unit carried by object.
        Default is micron; other option is Angstrom.
    zerodq : bool, optional
        Zero out the DQ array.

    Attributes
    ----------
    dat : ndarray
    var : ndarray
    err : ndarray
    dq : ndarray
    wmap : ndarray
        Data, variance, error, data quality, and weight (1/variance) arrays.
        Errors are recorded as nan when the variances are negative.
    wave : ndarray
        Wavelength array.
    cdelt : float
    crpix : int
    crval : float
        WCS wavelength variables.
    header_phu :
    header_dat :
    header_var :
    header_dq :
    header_wmap :
        Headers of the various extensions (phu = first, or primary, header
        data unit)
    cubedim : int
    ncols : int
    nrows : int
    nwave : int
        Dimensions of the cube.

    Methods
    -------
    about()
        Print information about the cube.
    convolve()
        Spatially smooth the cube.
    makeqsotemplate()
        Extract the quasar spectrum.
    specextract()
        Extract a spectrum.
    reproject()
        Reproject the cube onto a new WCS.
    writefits()
        Write the cube to a FITS file.
    writespec()
        Write a spectrum to a FITS file.

    Examples
    --------
    >>> from q3dfit import readcube
    >>> cube = readcube.Cube('infile.fits')
    >>> cube.convolve(2.5)
    >>> cube.writefits('outfile.fits')

    Notes
    -----
    '''

    def __init__(self, infile, datext=1, varext=2, dqext=3, wmapext=4,
                 error=False, fluxunit_in='MJy/sr',
                 fluxnorm=1., fluxunit_out='erg/s/cm2/micron/sr',
                 invvar=False, linearize=False, logfile=stdout, quiet=False,
                 pixarea_sqas=None, usebunit=False, usecunit=False,
                 vormap=None, waveunit_in='micron', waveunit_out='micron',
                 wavext=None, zerodq=False):

        warnings.filterwarnings("ignore")

        self.infile = infile
        try:
            hdu = fits.open(infile, ignore_missing_end=True)
        except FileNotFoundError:
            raise CubeError(infile+' does not exist')
        # fits extensions labels
        self.datext = datext
        self.varext = varext
        self.dqext = dqext
        self.wmapext = wmapext

        # Data
        # Input assumed to be array (nwave, nrows, ncols)
        # Transpose turns this into (ncols, nrows, nwave)
        try:
            self.dat = np.array((hdu[datext].data).T, dtype='float64')
        except (IndexError or KeyError):
            raise CubeError('Data extension not properly specified or absent')

        # Uncertainty
        # This could be one of three expressions of uncertainty:
        # variance, error, or inverse variance.
        if varext is not None:
            try:
                uncert = np.array((hdu[varext].data).T, dtype='float64')
            except (IndexError or KeyError):
                raise CubeError('Variance extension not properly specified ' +
                                'or absent')
                print('Variance extension not properly specified ' +
                    'or absent', file=logfile)
            # convert expression of uncertainty to variance and error
            # if uncert = inverse variance:
            if invvar:
                self.var = 1./copy.copy(uncert)
                self.err = 1./copy.copy(uncert) ** 0.5
            # if uncert = error:
            elif error:
                if (uncert < 0).any():
                    print('Cube: Negative values encountered in error ' +
                          'array. Taking absolute value.', file=logfile)
                self.err = np.abs(copy.copy(uncert))
                self.var = np.abs(copy.copy(uncert)) ** 2.
            # if uncert = variance:
            else:
                if (uncert < 0).any():
<<<<<<< HEAD
                    print('Cube: Negative values encountered in variance ' +
=======
                    print('Cube: Negative values encountered in variance ' + 
>>>>>>> 461c52ec
                          'array. Taking absolute value.', file=logfile)
                self.var = np.abs(copy.copy(uncert))
                self.err = np.abs(copy.copy(uncert)) ** 0.5
        else:
            self.var = None
            self.err = None

        # Data quality
        if dqext is not None:
            try:
                self.dq = np.array((hdu[dqext].data).T)
            except (IndexError or KeyError):
                raise CubeError('DQ extension not properly specified ' +
                                'or absent')
        else:
            self.dq = None
        # put all dq to good (0), data type bytes
        if zerodq:
            # data type mirrors JWST output DQ
            # https://jwst-pipeline.readthedocs.io/en/stable/jwst/data_products/science_products.html
            self.dq = np.zeros(np.shape(self.dat), dtype='uint32')

        # Weight
        if wmapext is not None:
            try:
                self.wmap = np.array((hdu[wmapext].data).T)
            except (IndexError or KeyError):
                raise CubeError('WMAP extension not properly specified ' +
                                'or absent')
        else:
            self.wmap = None

        # headers
        self.header_phu = hdu[0].header
        self.header_dat = hdu[datext].header
        if self.varext is not None:
            self.header_var = hdu[varext].header
        if self.dqext is not None:
            self.header_dq = hdu[dqext].header
        if self.wmapext is not None:
            self.header_wmap = hdu[wmapext].header
        # copy of data header
        header = copy.copy(self.header_dat)

        # Get shape of data
        datashape = np.shape(self.dat)
        # cube
        if np.size(datashape) == 3:
            ncols = (datashape)[0]
            nrows = (datashape)[1]
            nwave = (datashape)[2]
            if np.max([nrows, ncols]) > nwave:
                raise CubeError('Data cube dimensions not in ' +
                                '[nwave, nrows, ncols] format.')
            CDELT = 'CDELT3'
            CRVAL = 'CRVAL3'
            CRPIX = 'CRPIX3'
            CDELT = 'CDELT3'
            CD = 'CD3_3'
            CUNIT = 'CUNIT3'
            BUNIT = 'BUNIT'
        # 1d array of spectra
        elif np.size(datashape) == 2:
            if not quiet:
                print('Cube: Reading 2D image. Assuming dispersion ' +
                      'is along rows.', file=logfile)
            nrows = 1
            ncols = (datashape)[1]
            nwave = (datashape)[-1]
            CDELT = 'CDELT1'
            CRVAL = 'CRVAL1'
            CRPIX = 'CRPIX1'
            CDELT = 'CDELT1'
            CD = 'CD1_1'
            CUNIT = 'CUNIT1'
            BUNIT = 'BUNIT'
        # single spectrum
        elif np.size(datashape) == 1:
            nrows = 1
            ncols = 1
            nwave = (datashape)[0]
            CDELT = 'CDELT1'
            CRVAL = 'CRVAL1'
            CRPIX = 'CRPIX1'
            CDELT = 'CDELT1'
            CD = 'CD1_1'
            CUNIT = 'CUNIT1'
            BUNIT = 'BUNIT'
        self.ncols = int(ncols)
        self.nrows = int(nrows)
        self.nwave = int(nwave)
        self.cubedim = np.size(datashape)

        # check on wavelength and flux units
        self.waveunit_in = waveunit_in
        self.fluxunit_in = fluxunit_in
        self.waveunit_out = waveunit_out
        self.fluxunit_out = fluxunit_out
        # set with header if available
        try:
            cunitval = header[CUNIT]
            # switch from fits header string for microns to
            # astropy.units string for microns
            if cunitval == 'um':
                cunitval = 'micron'
            if cunitval != waveunit_in and not usecunit:
                if not quiet:
                    print('Cube: Wave units in header (CUNIT) differ from ' +
                          'waveunit_in='+waveunit_in+'; ignoring CUNIT. ' +
                          'To override, set usecunit=True.', file=logfile)
            else:
                self.waveunit_in = cunitval
        except KeyError:
            if not quiet:
                print('Cube: No wavelength units in header; using ' +
                      waveunit_in, file=logfile)
        try:
            bunitval = header[BUNIT]
            if bunitval != fluxunit_in and not usebunit:
                if not quiet:
                    print('Cube: Flux units in header (BUNIT) differ from ' +
                          'fluxunit_in='+fluxunit_in+'; ignoring BUNIT. ' +
                          'To override, set usebunit=True.', file=logfile)
            else:
                self.fluxunit_in = bunitval
        except KeyError:
            if not quiet:
                print('Cube: No flux units in header; using ' + fluxunit_in,
                      file=logfile)
        # Remove whitespace from units
        self.waveunit_in.strip()
        self.fluxunit_in.strip()

        # Look for pixel area in square arcseconds
        try:
            self.pixarea_sqas = header['PIXAR_A2']
        except:
            self.pixarea_sqas = pixarea_sqas
            if not quiet and pixarea_sqas is None:
                print('Cube: No pixel area in header or specified in call; ' +
                      'no correction for surface brightness flux units.',
                      file=logfile)

        # cases of weirdo flux units
        # remove string literal '/A/'
        if self.fluxunit_in.find('/A/') != -1:
            self.fluxunit_in = self.fluxunit_in.replace('/A/', '/Angstrom/')
        # remove string literal '/Ang' if it's at the end of the string
        if self.fluxunit_in.find('/Ang') != -1 and \
            self.fluxunit_in.find('/Ang') == len(self.fluxunit_in)-4:
            self.fluxunit_in = self.fluxunit_in.replace('/Ang', '/Angstrom')
        # remove scientific notation # and trailing whitespace
        # https://stackoverflow.com/questions/18152597/extract-scientific-number-from-string
        match_number = re.compile('-?\ *[0-9]+\.?[0-9]*(?:[Ee]' +
                                  '\ *-?\ *[0-9]+)\ *')
        self.fluxunit_in = re.sub(match_number, '', self.fluxunit_in)

        # reading wavelength from wavelength extension
        self.wavext = wavext
        if wavext is not None:
            try:
                self.wave = hdu[wavext].data
                print("Assuming constant dispersion.")
            except (IndexError or KeyError):
                raise CubeError('Wave extension not properly specified ' +
                                'or absent')
            self.crval = 0
            self.crpix = 1
            # assume constant dispersion
            self.cdelt = self.wave[1]-self.wave[0]
        else:
            try:
                self.crval = header[CRVAL]
                self.crpix = header[CRPIX]
            except KeyError:
                raise CubeError('Cannot compute wavelengths; ' +
                                'CRVAL and/or CRPIX missing')
            if CDELT in header:
                self._wav0 = header[CRVAL] - (header[CRPIX] - 1) * \
                    header[CDELT]
                self.wave = self._wav0 + np.arange(nwave)*header[CDELT]
                self.cdelt = header[CDELT]
            elif CD in header:
                self._wav0 = header[CRVAL] - (header[CRPIX] - 1) * header[CD]
                self.wave = self._wav0 + np.arange(nwave)*header[CD]
                self.cdelt = header[CD]
            else:
                raise CubeError('Cannot find or compute wavelengths')
        # explicitly cast as float64
        self.wave = self.wave.astype('float64')

        # convert wavelengths if requested
        if self.waveunit_in != self.waveunit_out:
            wave_in = self.wave * u.Unit(self.waveunit_in)
            self.wave = wave_in.to(u.Unit(self.waveunit_out)).value

        # indexing of Voronoi-tessellated data
        if vormap:
            ncols = np.max(vormap)
            nrows = 1
            vordat = np.zeros((ncols, nrows, nwave))
            vorvar = np.zeros((ncols, nrows, nwave))
            vordq = np.zeros((ncols, nrows, nwave))
            vorcoords = np.zeros((ncols, 2), dtype=int)
            nvor = np.zeros((ncols))
            for i in np.arange(ncols):
                ivor = np.where(vormap == i+1)
                xyvor = [ivor[0][0], ivor[0][1]]
                vordat[i, 0, :] = self.dat[xyvor[0], xyvor[1], :]
                if self.var is not None:
                    vorvar[i, 0, :] = self.var[xyvor[0], xyvor[1], :]
                if self.dq is not None:
                    vordq[i, 0, :] = self.dq[xyvor[0], xyvor[1], :]
                vorcoords[i, :] = xyvor
                nvor[i] = (np.shape(ivor))[1]
            self.dat = vordat
            self.var = vorvar
            self.dq = vordq

        # Flux unit conversions
        # default working flux unit is erg/s/cm^2/um/sr or erg/s/cm^2/um
        convert_flux = np.float64(1.)
        if 'Jy' in self.fluxunit_in and 'Jy' not in self.fluxunit_out:
            # IR units: https://coolwiki.ipac.caltech.edu/index.php/Units
            # default input flux unit is MJy/sr
            # 1 Jy = 10^-26 W/m^2/Hz
            # first fac: MJy to Jy
            # second fac: 10^-26 W/m^2/Hz / Jy * 10^-4 m^2/cm^-2 * 10^7 erg/s/W
            #    = 10^-23 erg/cm^-2/s/Hz
            # third fac: c/lambda**2 Hz/micron, with lambda^2 in m*micron
            wave_out = self.wave * u.Unit(self.waveunit_out)
            convert_flux = 1e-23 * c.value / wave_out.to('m').value / \
                wave_out.to('micron').value
            if 'MJy' in self.fluxunit_in:
                convert_flux *= 1e6

        # case of input flux_lambda cgs units per Angstrom:
        elif '/Angstrom' in self.fluxunit_in:
            convert_flux = np.float64(1e4)

        # case of output flux_lambda cgs units per Angstrom:
        if '/Angstrom' in self.fluxunit_out:
            convert_flux /= np.float64(1e4)

        # remove /sr or /arcsec2
        if '/sr' in self.fluxunit_in and \
            self.pixarea_sqas is not None:
            convert_flux *= 1./(206265.*206265.)*self.pixarea_sqas
            if '/sr' in self.fluxunit_out:
                self.fluxunit_out = self.fluxunit_out.replace('/sr', '')
        if '/sr' not in self.fluxunit_in and '/sr' in self.fluxunit_out:
            self.fluxunit_out = self.fluxunit_out.replace('/sr', '')
        if '/arcsec2' in self.fluxunit_in and \
            self.pixarea_sqas is not None:
            convert_flux *= self.pixarea_sqas
            if '/arcsec2' in self.fluxunit_out:
                self.fluxunit_out = self.fluxunit_out.replace('/arcsec2', '')
        
        self.dat = self.dat * convert_flux
        if self.var is not None:
            self.var = self.var * convert_flux**2
        if self.err is not None:
            self.err = self.err * convert_flux

        self.fluxnorm = fluxnorm
        self.dat = self.dat / fluxnorm
        if self.var is not None:
            self.var = self.var / fluxnorm**2
        if self.err is not None:
            self.err = self.err / fluxnorm
        
        # linearize in the wavelength direction
        if linearize:
            waveold = copy.copy(self.wave)
            datold = copy.copy(self.dat)
            varold = copy.copy(self.var)
            dqold = copy.copy(self.dq)
            self.crpix = 1
            self.cdelt = (waveold[-1]-waveold[0]) / (self.nwave-1)
            wave = np.linspace(waveold[0], waveold[-1], num=self.nwave)
            self.wave = wave
            if self.cubedim == 1:
                spldat = interpolate.splrep(waveold, datold, s=0)
                self.dat = interpolate.splev(wave_in, spldat, der=0)
                splvar = interpolate.splrep(waveold, varold, s=0)
                self.var = interpolate.splev(wave, splvar, der=0)
                spldq = interpolate.splrep(waveold, dqold, s=0)
                self.dq = interpolate.splev(wave, spldq, der=0)
            elif self.cubedim == 2:
                for i in np.arange(self.ncols):
                    spldat = interpolate.splrep(waveold, datold[i, :], s=0)
                    self.dat[i, :] = interpolate.splev(wave, spldat, der=0)
                    if self.var is not None:
                        splvar = interpolate.splrep(waveold, varold[i, :], s=0)
                        self.var[i, :] = interpolate.splev(wave, splvar, der=0)
                    if self.dq is not None:
                        spldq = interpolate.splrep(waveold, dqold[i, :], s=0)
                        self.dq[i, :] = interpolate.splev(wave, spldq, der=0)
            elif self.cubedim == 3:
                for i in np.arange(self.ncols):
                    for j in np.arange(self.nrows):
                        spldat = interpolate.splrep(waveold, datold[i, j, :],
                            s=0)
                        self.dat[i, j, :] = interpolate.splev(wave, spldat,
                            der=0)
                        if self.var is not None:
                            splvar = interpolate.splrep(waveold, varold[i, j, :],
                                s=0)
                            self.var[i, j, :] = interpolate.splev(wave, splvar,
                                der=0)
                        if self.dq is not None:
                            spldq = interpolate.splrep(waveold, dqold[i, j, :],
                                s=0)
                            self.dq[i, j, :] = interpolate.splev(wave, spldq,
                                der=0)
            if not quiet:
                print('Cube: Interpolating DQ; values > 0.01 set to 1.',
                      file=logfile)
            if self.dq is not None:
                ibd = np.where(self.dq > 0.01)
                if np.size(ibd) > 0:
                    self.dq[ibd] = 1
            if self.var is not None:
                self.err = copy.copy(self.var)**0.5

        # close the fits file
        hdu.close()

    def about(self):
        '''
        Print information about the cube.

        Returns
        -------
        None

        '''
        print(f"Size of data cube: [{self.ncols}, {self.nrows}, {self.nwave}]")
        print(f"Wavelength range: [{self.wave[0]:0.5f},",
              f"{self.wave[self.nwave-1]:0.5f}]",
              f"{self.waveunit_out}")
        print(f"Dispersion: {self.cdelt:0.5f} {self.waveunit_out}")
        print(f"Input flux units: {self.fluxunit_in}")
        print(f"Input wave units: {self.waveunit_in}")
        print(f"Output flux units: {self.fluxunit_out}")
        print(f"Output wave units: {self.waveunit_out}")
        print(f"NB: q3dfit uses output units for internal calculations.")

    def convolve(self, refsize, wavescale='none', method='circle'):

        import photutils
        from scipy.ndimage import convolve  # gaussian_filter, median_filter

        '''
        Spatially smooth a cube.

        Parameters
        ----------
        refsize : float
            Pixel size for smoothing algorithm.
        wavescale : str, optional
            Option to scale smoothing size with wavelength
        method : str, optional
            Smoothing method.

        Returns
        -------
        None

        '''

        # check for flux/err = inf/nan or bad dq
        indx_bd = (np.isnan(self.dat) | np.isinf(self.dat) |
                   np.isnan(self.var) | np.isinf(self.var) |
                   (self.dq != 0)).nonzero()
        self.dat[indx_bd] = 0.
        self.err[indx_bd] = 0.
        self.var[indx_bd] = 0.
        self.dq[indx_bd] = 1

        # decreasing convolution size with increasing wavelength
        if wavescale == 'diff':
            cscale = refsize/max(self.wave)
            sizes = cscale/self.wave
        elif wavescale == 'none':
            sizes = np.ndarray(self.nwave)
            sizes[:] = np.float64(refsize)

        for i in np.arange(0, self.nwave):
            # 2D Gaussian with sigma = 1.5 at long wavelength, 1 at short
            #if method == 'Gaussian':
            #   cube_convolved[:,:,i] = gaussian_filter(cube_convolved[:,:,i],
            #                                           1+sizes[i])
            #if method == 'median-circular':
            #    cube_convolved[:,:,i] = median_filter(cube_convolved[:,:,i],
            #                                          footprint=circular_mask(10))
            if method == 'circle':
                # mask = circular_mask(np.int(sizes[i]))
                mask = \
                    ((photutils.aperture.CircularAperture(
                        (0., 0.), sizes[i])).to_mask()).data
                self.dat[:, :, i] = convolve(self.dat[:, :, i], mask)
                self.var[:, :, i] = convolve(self.var[:, :, i], mask)
        #if method == 'boxcar':
        #    cube_convolved[:,:,i] = convolve(cube_convolved[:,:,i],box_mask(2+np.int(sizes[i])))

        # re-compute error
        self.err = np.sqrt(self.var)

    def makeqsotemplate(self, outpy, col=None, row=None, norm=1., plot=True,
                        radius=1.):
        '''
        Extract the quasar spectrum

        Parameters
        ----------
        outpy : string
            Name of the numpy save file for the resulting qso spectrum
        col, row : float
            x, y pixel coordinates of aperture center, in unity-offset
            coordinates
        norm : float, optional
            Factor by which to divide output spectrum.
        plot : bool, optional
            Plot extracted spectrum.
        radius : float, optional
            Radius for circular extraction. Must be > 0.

        Returns
        -------
        None

        '''

        if col is None and row is None:
            print('makeqsotempate: using peak spaxel in white light as center')
            white_light_image = np.median(self.dat, axis=2)
            white_light_image[np.where(np.isnan(white_light_image))] = 0

            loc_max = np.where(white_light_image == white_light_image.max())
            col = loc_max[0][0]+1
            row = loc_max[1][0]+1

        qsotemplate = {'wave': self.wave}
        spec = self.specextract(col, row, norm=norm, plot=plot, radius=radius)
        if self.dat is not None:
            qsotemplate['flux'] = spec[:, 0]
        if self.var is not None:
            qsotemplate['var'] = spec[:, 1]
        if self.dq is not None:
            qsotemplate['dq'] = spec[:, 2]

        np.save(outpy, qsotemplate)

    def specextract(self, col, row, method='circle', norm=1., plot=True,
                    radius=1., ylim=None):

        import matplotlib.pyplot as plt
        import photutils

        '''
        Extract a spectrum

        Parameters
        ----------
        col, row : float
            x, y pixel coordinates of aperture center, in unity-offset
            coordinates
        method : string, optional
            Method of extraction. Default is circular aperture of radius r.
        radius : float, optional
            Radius for circular extraction. If 0, extract single spaxel.
        norm : float, optional
            Factor by which to divide output spectrum.
        plot : bool, optional
            Plot extracted spectrum.

        Returns
        -------
        spec : ndarray
            Array of size nwave x (1-3), including data and var and/or dq if
            present.

        '''

        # second dimension of output array
        next = 1
        if self.var is not None:
            next += 1
        if self.dq is not None:
            next += 1
        # create output array
        # Note that all planes have same dtype (float)
        spec = np.ndarray((self.nwave, next))

        # Set extraction to single pixel if zero radius is specified
        # Round col, row to nearest integer first
        if self.nrows == 1:
            if self.ncols == 1:
                spec[:, 0] = self.dat / norm
                if self.var is not None:
                    spec[:, 1] = self.var / norm / norm
                if self.dq is not None:
                    spec[:, 2] = self.dq
            else:
                intcol = round(col)
                spec[:, 0] = self.dat[intcol-1, :] / norm
                if self.var is not None:
                    spec[:, 1] = self.var[intcol-1, :] / norm / norm
                if self.dq is not None:
                    spec[:, 2] = self.dq[intcol-1, :]
        elif radius == 0.:
            intcol = round(col)
            introw = round(row)
            spec[:, 0] = self.dat[intcol-1, introw-1, :] / norm
            if self.var is not None:
                spec[:, 1] = self.var[intcol-1, introw-1, :] / norm / norm
            if self.dq is not None:
                spec[:, 2] = self.dq[intcol-1, introw-1, :]
        else:
            # create circular mask
            if method == 'circle':
                cent = np.array([row-1., col-1.])
                aper = photutils.aperture.CircularAperture(cent, radius)

            # loop through wavelengths
            for i in np.arange(0, self.nwave):
                specdat = \
                    photutils.aperture.aperture_photometry(
                        self.dat[:, :, i], aper)
                spec[i, 0] = specdat['aperture_sum'].data[0] / norm
                # for now simply sum var as well
                if self.var is not None:
                    specvar = \
                        photutils.aperture.aperture_photometry(
                            self.var[:, :, i], aper)
                    spec[i, 1] = specvar['aperture_sum'].data[0] / norm / norm
                # for now simply sum dq
                if self.dq is not None:
                    specdq = \
                        photutils.aperture.aperture_photometry(
                            self.dq[:, :, i], aper)
                    spec[i, 2] = specdq['aperture_sum'].data[0]

        if plot:
            plt.plot(self.wave, spec[:, 0])
            plt.plot(self.wave, np.sqrt(spec[:, 1]))
            if ylim is not None:
                plt.ylim(ylim)
            plt.show()

        return spec

    def reproject(self, newheader, new2dshape, newpixarea_sqas, parallel=True):

        from reproject import reproject_exact

        '''
        Reproject cube onto a new WCS.

        Parameters
        ----------
        newheader : header object
            Header containing new WCS information
        new2dshape : list
            2-element list containing (nrows, ncols)

        Returns
        -------
        None
        '''

        head2d = copy.copy(self.header_dat)
        if 'NAXIS3' in head2d:
            for key in list(head2d.keys()):
                if "3" in key:
                    head2d.remove(key)
            head2d['NAXIS'] = 2
            head2d['WCSAXES'] = 2

        nstack = 1
        # check for var and dq planes
        if self.varext is not None:
            nstack += 1
        if self.dqext is not None:
            nstack += 1
            dqind = 2
            if self.varext is None:
                dqind = 1
        # temporary array has size (nstack, ncols, nrows, nwave)
        # reproject needs (nrows, ncols), but cube stores data
        # as (ncols, nrows)
        stack_in = np.ndarray((nstack,) + (self.ncols, self.nrows) +
                              (self.nwave,))
        stack_rp = np.ndarray((nstack,) + new2dshape[::-1] +
                              (self.nwave,))
        stack_in[0, :, :, :] = self.dat
        if self.varext is not None:
            stack_in[1, :, :, :] = self.var
        if self.dqext is not None:
            stack_in[dqind, :, :, :] = self.dq
        for i in np.arange(self.nwave):
            # transpose data to (nrows, ncols)
            tmp_rp, _ = \
                reproject_exact((
                    np.transpose(stack_in[:, :, :, i], axes=(0, 2, 1)),
                    head2d), newheader, shape_out=new2dshape,
                    parallel=parallel)
            # transpose back
            stack_rp[:, :, :, i] = np.transpose(tmp_rp, axes=(0, 2, 1))
        self.dat = stack_rp[0, :, :, :]
        if self.varext is not None:
            self.var = stack_rp[1, :, :, :]
        if self.dqext is not None:
            self.dq = stack_rp[dqind, :, :, :]
        # do surface brightness conversion
        # reproject expects SB units
        if self.pixarea_sqas is not None:
            self.dat /= self.pixarea_sqas / newpixarea_sqas
            self.var /= (self.pixarea_sqas / newpixarea_sqas)**2
            self.pixarea_sqas = newpixarea_sqas
        else:
            print('WARNING: reproject needs original pixel area in square ' +
                  'arcseconds to properly calculate flux units. Input as ' +
                  'pixarea_sqas=VALUE in call to cube if not in header.')

        # store new shape
        self.nrows = new2dshape[0]
        self.ncols = new2dshape[1]

        # re-compute error
        self.err = np.sqrt(self.var)

        # in case we need to write this to disk for later access
        if 'PIXAR_A2' in self.header_dat:
            self.header_dat['PIXAR_A2'] = self.pixarea_sqas

    def writefits(self, outfile):
        '''
        Write cube to file outfile. Assumes extension order empty phu (if
        present in original fits file), datext, varext, dqext, and wmapext.

        Parameters
        ----------
        outfile : string
            Name of output file.

        Returns
        -------
        None

        '''

        print("Output flux units: ", self.fluxunit_out)
        print("Output wave units: ", self.waveunit_out)

        if 'BUNIT' in self.header_dat:
            self.header_dat['BUNIT'] = self.fluxunit_out

        if self.datext != 0:
            # create empty PHU
            hdu1 = fits.PrimaryHDU(header=self.header_phu)
            # create HDUList
            hdul = fits.HDUList([hdu1])
            # add data
            hdul.append(fits.ImageHDU(self.dat.T, header=self.header_dat))
        else:
            # create PHU with data
            hdu1 = fits.PrimaryHDU(self.dat.T, header=self.header_dat)
            # create HDUList
            hdul = fits.HDUList([hdu1])

        # add variance, DQ, and wmap if present
        if self.varext is not None:
            hdul.append(fits.ImageHDU(self.var.T, header=self.header_var))
        if self.dqext is not None:
            hdul.append(fits.ImageHDU(self.dq.T, header=self.header_dq))
        if self.wmapext is not None:
            hdul.append(fits.ImageHDU(self.wmap.T, header=self.header_wmap))

        hdul.writeto(outfile, overwrite=True)

    def writespec(self, spec, outfile):
        '''
        Write extracted spectrum to disk. Assumes extension order empty phu (if
        present in original fits file), datext, varext, dqext, and wmapext.

        Parameters
        ----------
        spec : ndarray
            Array of size nwave x (1-3), including data and var and/or dq if
            present.
        outfile : string
            Name of output file.
        
        Returns
        -------
        None

        '''

        print("Output flux units: ", self.fluxunit_out)
        print("Output wave units: ", self.waveunit_out)

        # deal with simplest case for now
        if self.wavext is None:
            hdr = fits.Header({'CUNIT1': self.waveunit_out,
                               'CRPIX1': self.crpix,
                               'CDELT1': self.cdelt,
                               'CRVAL1': self.crval,
                               'CTYPE1': 'WAVE',
                               'BUNIT': self.fluxunit_out})

        if self.datext != 0:
            # create empty PHU
            hdu1 = fits.PrimaryHDU(header=self.header_phu)
            # create HDUList
            hdul = fits.HDUList([hdu1])
            # add data
            hdul.append(fits.ImageHDU(spec[:, 0], header=hdr))
        else:
            # create PHU with data
            hdu1 = fits.PrimaryHDU(spec[:, 0], header=hdr)
            # create HDUList
            hdul = fits.HDUList([hdu1])

        # add variance, DQ, and wmap if present
        if self.varext is not None:
            hdul.append(fits.ImageHDU(spec[:, 1], header=hdr))
        if self.dqext is not None:
            hdul.append(fits.ImageHDU(spec[:, 2], header=hdr))
        # if self.wmapext is not None:
        #     hdul.append(fits.ImageHDU(self.wmap.T, header=self.header_wmap))

        hdul.writeto(outfile, overwrite=True)


if __name__ == "__main__":
    cube = Cube('data.fits')<|MERGE_RESOLUTION|>--- conflicted
+++ resolved
@@ -181,11 +181,7 @@
             # if uncert = variance:
             else:
                 if (uncert < 0).any():
-<<<<<<< HEAD
-                    print('Cube: Negative values encountered in variance ' +
-=======
                     print('Cube: Negative values encountered in variance ' + 
->>>>>>> 461c52ec
                           'array. Taking absolute value.', file=logfile)
                 self.var = np.abs(copy.copy(uncert))
                 self.err = np.abs(copy.copy(uncert)) ** 0.5
