from setuptools import setup, find_packages

setup(
    name='q3dfit',
<<<<<<< HEAD
    version='1.1.2',    
=======
    version='1.1.3rc2',    
>>>>>>> 069aeaef
    url='https://q3dfit.readthedocs.io/en/latest/index.html',
    author='David Rupke and the Q3D Team',
    author_email='drupke@gmail.com',
    license='GPL-3',
    long_description='Model astronomical data from integral field spectrographs.',

    packages=find_packages(),

    include_package_data = True,

    install_requires=[
        'astropy',
        'lmfit>=1.0.3',
        'matplotlib',
        'numpy>=1.22',
        'pandas',
        'photutils',
        'plotbin',
        'ppxf',
        'scikit-image',
        'scipy'
    ]
)<|MERGE_RESOLUTION|>--- conflicted
+++ resolved
@@ -2,11 +2,7 @@
 
 setup(
     name='q3dfit',
-<<<<<<< HEAD
-    version='1.1.2',    
-=======
     version='1.1.3rc2',    
->>>>>>> 069aeaef
     url='https://q3dfit.readthedocs.io/en/latest/index.html',
     author='David Rupke and the Q3D Team',
     author_email='drupke@gmail.com',
